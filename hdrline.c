--- conflicted
+++ resolved
@@ -247,11 +247,8 @@
  * %E = number of messages in current thread
  * %f = entire from line
  * %F = like %n, unless from self
-<<<<<<< HEAD
  * %g = message labels (e.g. notmuch tags)
-=======
  * %g = newsgroup name (if compiled with NNTP support)
->>>>>>> a614338a
  * %i = message-id
  * %I = initials of author
  * %l = number of lines in the message
@@ -623,7 +620,7 @@
       break;
 
 #ifdef USE_NNTP
-    case 'g':
+    case 'q':
       mutt_format_s (dest, destlen, prefix, hdr->env->newsgroups ? hdr->env->newsgroups : "");
       break;
 #endif
