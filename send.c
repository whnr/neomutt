/**
 * @file
 * Prepare and send an email
 *
 * @authors
 * Copyright (C) 1996-2002,2004,2010,2012-2013 Michael R. Elkins <me@mutt.org>
 *
 * @copyright
 * This program is free software: you can redistribute it and/or modify it under
 * the terms of the GNU General Public License as published by the Free Software
 * Foundation, either version 2 of the License, or (at your option) any later
 * version.
 *
 * This program is distributed in the hope that it will be useful, but WITHOUT
 * ANY WARRANTY; without even the implied warranty of MERCHANTABILITY or FITNESS
 * FOR A PARTICULAR PURPOSE.  See the GNU General Public License for more
 * details.
 *
 * You should have received a copy of the GNU General Public License along with
 * this program.  If not, see <http://www.gnu.org/licenses/>.
 */

#include "config.h"
#include <errno.h>
#include <limits.h>
#include <locale.h>
#include <regex.h>
#include <stdbool.h>
#include <stdio.h>
#include <string.h>
#include <sys/stat.h>
#include <time.h>
#include <unistd.h>
#include "mutt/mutt.h"
#include "mutt.h"
#include "alias.h"
#include "body.h"
#include "context.h"
#include "copy.h"
#include "envelope.h"
#include "filter.h"
#include "globals.h"
#include "header.h"
#include "mailbox.h"
#include "mutt_curses.h"
#include "ncrypt/ncrypt.h"
#include "options.h"
#include "pattern.h"
#include "protos.h"
#include "rfc2047.h"
#include "rfc3676.h"
#include "sort.h"
#include "url.h"
#ifdef USE_NNTP
#include "mx.h"
#include "nntp.h"
#endif
#ifdef MIXMASTER
#include "remailer.h"
#endif
#ifdef USE_NOTMUCH
#include "mutt_notmuch.h"
#endif

static void append_signature(FILE *f)
{
  FILE *tmpfp = NULL;
  pid_t thepid;

  if (Signature && (tmpfp = mutt_open_read(Signature, &thepid)))
  {
    if (SigDashes)
      fputs("\n-- \n", f);
    mutt_file_copy_stream(tmpfp, f);
    mutt_file_fclose(&tmpfp);
    if (thepid != -1)
      mutt_wait_filter(thepid);
  }
}

/**
 * mutt_remove_xrefs - Remove cross-references
 * @param a Reference list of Addresses
 * @param b Address list to trim
 * @retval ptr Updated Address list
 *
 * Remove addresses from "b" which are contained in "a"
 */
struct Address *mutt_remove_xrefs(struct Address *a, struct Address *b)
{
  struct Address *p = NULL, *prev = NULL;

  struct Address *top = b;
  while (b)
  {
    for (p = a; p; p = p->next)
    {
      if (mutt_addr_cmp(p, b))
        break;
    }
    if (p)
    {
      if (prev)
      {
        prev->next = b->next;
        b->next = NULL;
        mutt_addr_free(&b);
        b = prev;
      }
      else
      {
        top = top->next;
        b->next = NULL;
        mutt_addr_free(&b);
        b = top;
      }
    }
    else
    {
      prev = b;
      b = b->next;
    }
  }
  return top;
}

/**
 * remove_user - Remove any address which matches the current user
 * @param a          List of addresses
 * @param leave_only If set, don't remove the user's address if it it the only
 *                   one in the list
 * @retval ptr Head of the remaining Address List
 */
static struct Address *remove_user(struct Address *a, int leave_only)
{
  struct Address *top = NULL, *last = NULL;

  while (a)
  {
    if (!mutt_addr_is_user(a))
    {
      if (top)
      {
        last->next = a;
        last = last->next;
      }
      else
        last = top = a;
      a = a->next;
      last->next = NULL;
    }
    else
    {
      struct Address *tmp = a;

      a = a->next;
      if (!leave_only || a || last)
      {
        tmp->next = NULL;
        mutt_addr_free(&tmp);
      }
      else
        last = top = tmp;
    }
  }
  return top;
}

/**
 * find_mailing_lists - Search Address lists for mailing lists
 * @param t 'To' Address list
 * @param c 'Cc' Address list
 * @retval ptr Newly allocated Address list of all mailing list matches
 */
static struct Address *find_mailing_lists(struct Address *t, struct Address *c)
{
  struct Address *top = NULL, *ptr = NULL;

  for (; t || c; t = c, c = NULL)
  {
    for (; t; t = t->next)
    {
      if (mutt_is_mail_list(t) && !t->group)
      {
        if (top)
        {
          ptr->next = mutt_addr_copy(t);
          ptr = ptr->next;
        }
        else
          ptr = top = mutt_addr_copy(t);
      }
    }
  }
  return top;
}

static int edit_address(struct Address **a, /* const */ char *field)
{
  char buf[HUGE_STRING];
  char *err = NULL;
  int idna_ok = 0;

  do
  {
    buf[0] = 0;
    mutt_addrlist_to_local(*a);
    mutt_addr_write(buf, sizeof(buf), *a, false);
    if (mutt_get_field(field, buf, sizeof(buf), MUTT_ALIAS) != 0)
      return -1;
    mutt_addr_free(a);
    *a = mutt_expand_aliases(mutt_addr_parse_list2(NULL, buf));
    idna_ok = mutt_addrlist_to_intl(*a, &err);
    if (idna_ok != 0)
    {
      mutt_error(_("Bad IDN: '%s'"), err);
      FREE(&err);
    }
  } while (idna_ok != 0);
  return 0;
}

/**
 * edit_envelope - Edit Envelope fields
 * @param en    Envelope to edit
 * @param flags Flags, e.g. #SENDLISTREPLY
 * @retval  0 Success
 * @retval -1 Failure
 */
static int edit_envelope(struct Envelope *en, int flags)
{
  char buf[HUGE_STRING];

#ifdef USE_NNTP
  if (OptNewsSend)
  {
    if (en->newsgroups)
      mutt_str_strfcpy(buf, en->newsgroups, sizeof(buf));
    else
      buf[0] = 0;
    if (mutt_get_field("Newsgroups: ", buf, sizeof(buf), 0) != 0)
      return -1;
    FREE(&en->newsgroups);
    en->newsgroups = mutt_str_strdup(buf);

    if (en->followup_to)
      mutt_str_strfcpy(buf, en->followup_to, sizeof(buf));
    else
      buf[0] = 0;
    if (AskFollowUp && mutt_get_field("Followup-To: ", buf, sizeof(buf), 0) != 0)
    {
      return -1;
    }
    FREE(&en->followup_to);
    en->followup_to = mutt_str_strdup(buf);

    if (en->x_comment_to)
      mutt_str_strfcpy(buf, en->x_comment_to, sizeof(buf));
    else
      buf[0] = 0;
    if (XCommentTo && AskXCommentTo &&
        mutt_get_field("X-Comment-To: ", buf, sizeof(buf), 0) != 0)
    {
      return -1;
    }
    FREE(&en->x_comment_to);
    en->x_comment_to = mutt_str_strdup(buf);
  }
  else
#endif
  {
    if (edit_address(&en->to, _("To: ")) == -1 || en->to == NULL)
      return -1;
    if (Askcc && edit_address(&en->cc, _("Cc: ")) == -1)
      return -1;
    if (Askbcc && edit_address(&en->bcc, _("Bcc: ")) == -1)
      return -1;
    if (ReplyWithXorig && (flags & (SENDREPLY | SENDLISTREPLY | SENDGROUPREPLY)) &&
        (edit_address(&en->from, "From: ") == -1))
    {
      return -1;
    }
  }

  if (en->subject)
  {
    if (FastReply)
      return 0;
    else
      mutt_str_strfcpy(buf, en->subject, sizeof(buf));
  }
  else
  {
    const char *p = NULL;

    buf[0] = 0;
    struct ListNode *uh;
    STAILQ_FOREACH(uh, &UserHeader, entries)
    {
      if (mutt_str_strncasecmp("subject:", uh->data, 8) == 0)
      {
        p = mutt_str_skip_email_wsp(uh->data + 8);
        mutt_str_strfcpy(buf, p, sizeof(buf));
      }
    }
  }

  if (mutt_get_field(_("Subject: "), buf, sizeof(buf), 0) != 0 ||
      (!buf[0] && query_quadoption(AbortNosubject, _("No subject, abort?")) != MUTT_NO))
  {
    mutt_message(_("No subject, aborting."));
    return -1;
  }
  mutt_str_replace(&en->subject, buf);

  return 0;
}

#ifdef USE_NNTP
/**
 * nntp_get_header - Get the trimmed header
 * @param s Header line with leading whitespace
 * @retval ptr Copy of string
 *
 * @note The caller should free the returned string.
 */
static char *nntp_get_header(const char *s)
{
  SKIPWS(s);
  return mutt_str_strdup(s);
}
#endif

static void process_user_recips(struct Envelope *env)
{
  struct ListNode *uh;
  STAILQ_FOREACH(uh, &UserHeader, entries)
  {
    if (mutt_str_strncasecmp("to:", uh->data, 3) == 0)
      env->to = mutt_addr_parse_list(env->to, uh->data + 3);
    else if (mutt_str_strncasecmp("cc:", uh->data, 3) == 0)
      env->cc = mutt_addr_parse_list(env->cc, uh->data + 3);
    else if (mutt_str_strncasecmp("bcc:", uh->data, 4) == 0)
      env->bcc = mutt_addr_parse_list(env->bcc, uh->data + 4);
#ifdef USE_NNTP
    else if (mutt_str_strncasecmp("newsgroups:", uh->data, 11) == 0)
      env->newsgroups = nntp_get_header(uh->data + 11);
    else if (mutt_str_strncasecmp("followup-to:", uh->data, 12) == 0)
      env->followup_to = nntp_get_header(uh->data + 12);
    else if (mutt_str_strncasecmp("x-comment-to:", uh->data, 13) == 0)
      env->x_comment_to = nntp_get_header(uh->data + 13);
#endif
  }
}

static void process_user_header(struct Envelope *env)
{
  struct ListNode *uh;
  STAILQ_FOREACH(uh, &UserHeader, entries)
  {
    if (mutt_str_strncasecmp("from:", uh->data, 5) == 0)
    {
      /* User has specified a default From: address.  Remove default address */
      mutt_addr_free(&env->from);
      env->from = mutt_addr_parse_list(env->from, uh->data + 5);
    }
    else if (mutt_str_strncasecmp("reply-to:", uh->data, 9) == 0)
    {
      mutt_addr_free(&env->reply_to);
      env->reply_to = mutt_addr_parse_list(env->reply_to, uh->data + 9);
    }
    else if (mutt_str_strncasecmp("message-id:", uh->data, 11) == 0)
    {
      char *tmp = mutt_extract_message_id(uh->data + 11, NULL);
      if (mutt_addr_valid_msgid(tmp))
      {
        FREE(&env->message_id);
        env->message_id = tmp;
      }
      else
        FREE(&tmp);
    }
    else if ((mutt_str_strncasecmp("to:", uh->data, 3) != 0) &&
             (mutt_str_strncasecmp("cc:", uh->data, 3) != 0) &&
             (mutt_str_strncasecmp("bcc:", uh->data, 4) != 0) &&
#ifdef USE_NNTP
             (mutt_str_strncasecmp("newsgroups:", uh->data, 11) != 0) &&
             (mutt_str_strncasecmp("followup-to:", uh->data, 12) != 0) &&
             (mutt_str_strncasecmp("x-comment-to:", uh->data, 13) != 0) &&
#endif
             (mutt_str_strncasecmp("supersedes:", uh->data, 11) != 0) &&
             (mutt_str_strncasecmp("subject:", uh->data, 8) != 0) &&
             (mutt_str_strncasecmp("return-path:", uh->data, 12) != 0))
    {
      mutt_list_insert_tail(&env->userhdrs, mutt_str_strdup(uh->data));
    }
  }
}

void mutt_forward_intro(struct Context *ctx, struct Header *cur, FILE *fp)
{
  if (!ForwardAttributionIntro || !fp)
    return;

  char buffer[LONG_STRING];
  setlocale(LC_TIME, NONULL(AttributionLocale));
  mutt_make_string(buffer, sizeof(buffer), ForwardAttributionIntro, ctx, cur);
  setlocale(LC_TIME, "");
  fputs(buffer, fp);
  fputs("\n\n", fp);
}

void mutt_forward_trailer(struct Context *ctx, struct Header *cur, FILE *fp)
{
  if (!ForwardAttributionTrailer || !fp)
    return;

  char buffer[LONG_STRING];
  setlocale(LC_TIME, NONULL(AttributionLocale));
  mutt_make_string(buffer, sizeof(buffer), ForwardAttributionTrailer, ctx, cur);
  setlocale(LC_TIME, "");
  fputc('\n', fp);
  fputs(buffer, fp);
  fputc('\n', fp);
}

static int include_forward(struct Context *ctx, struct Header *cur, FILE *out)
{
  int chflags = CH_DECODE, cmflags = 0;

  mutt_parse_mime_message(ctx, cur);
  mutt_message_hook(ctx, cur, MUTT_MESSAGEHOOK);

  if ((WithCrypto != 0) && (cur->security & ENCRYPT) && ForwardDecode)
  {
    /* make sure we have the user's passphrase before proceeding... */
    if (!crypt_valid_passphrase(cur->security))
      return -1;
  }

  mutt_forward_intro(ctx, cur, out);

  if (ForwardDecode)
  {
    cmflags |= MUTT_CM_DECODE | MUTT_CM_CHARCONV;
    if (Weed)
    {
      chflags |= CH_WEED | CH_REORDER;
      cmflags |= MUTT_CM_WEED;
    }
  }
  if (ForwardQuote)
    cmflags |= MUTT_CM_PREFIX;

  /* wrapping headers for forwarding is considered a display
   * rather than send action */
  chflags |= CH_DISPLAY;

  mutt_copy_message_ctx(out, ctx, cur, cmflags, chflags);
  mutt_forward_trailer(ctx, cur, out);
  return 0;
}

void mutt_make_attribution(struct Context *ctx, struct Header *cur, FILE *out)
{
  if (!Attribution || !out)
    return;

  char buffer[LONG_STRING];
  setlocale(LC_TIME, NONULL(AttributionLocale));
  mutt_make_string(buffer, sizeof(buffer), Attribution, ctx, cur);
  setlocale(LC_TIME, "");
  fputs(buffer, out);
  fputc('\n', out);
}

void mutt_make_post_indent(struct Context *ctx, struct Header *cur, FILE *out)
{
  if (!PostIndentString || !out)
    return;

  char buffer[STRING];
  mutt_make_string(buffer, sizeof(buffer), PostIndentString, ctx, cur);
  fputs(buffer, out);
  fputc('\n', out);
}

static int include_reply(struct Context *ctx, struct Header *cur, FILE *out)
{
  int cmflags = MUTT_CM_PREFIX | MUTT_CM_DECODE | MUTT_CM_CHARCONV | MUTT_CM_REPLYING;
  int chflags = CH_DECODE;

  if ((WithCrypto != 0) && (cur->security & ENCRYPT))
  {
    /* make sure we have the user's passphrase before proceeding... */
    if (!crypt_valid_passphrase(cur->security))
      return -1;
  }

  mutt_parse_mime_message(ctx, cur);
  mutt_message_hook(ctx, cur, MUTT_MESSAGEHOOK);

  mutt_make_attribution(ctx, cur, out);

  if (!Header)
    cmflags |= MUTT_CM_NOHEADER;
  if (Weed)
  {
    chflags |= CH_WEED | CH_REORDER;
    cmflags |= MUTT_CM_WEED;
  }

  mutt_copy_message_ctx(out, ctx, cur, cmflags, chflags);

  mutt_make_post_indent(ctx, cur, out);

  return 0;
}

static int default_to(struct Address **to, struct Envelope *env, int flags, int hmfupto)
{
  char prompt[STRING];

  if (flags && env->mail_followup_to && hmfupto == MUTT_YES)
  {
    mutt_addr_append(to, env->mail_followup_to, true);
    return 0;
  }

  /* Exit now if we're setting up the default Cc list for list-reply
   * (only set if Mail-Followup-To is present and honoured).
   */
  if (flags & SENDLISTREPLY)
    return 0;

  if (!ReplySelf && mutt_addr_is_user(env->from))
  {
    /* mail is from the user, assume replying to recipients */
    mutt_addr_append(to, env->to, true);
  }
  else if (env->reply_to)
  {
    if ((mutt_addr_cmp(env->from, env->reply_to) && !env->reply_to->next &&
         !env->reply_to->personal) ||
        (IgnoreListReplyTo && mutt_is_mail_list(env->reply_to) &&
         (mutt_addr_search(env->reply_to, env->to) ||
          mutt_addr_search(env->reply_to, env->cc))))
    {
      /* If the Reply-To: address is a mailing list, assume that it was
       * put there by the mailing list, and use the From: address
       *
       * We also take the from header if our correspondent has a reply-to
       * header which is identical to the electronic mail address given
       * in his From header, and the reply-to has no display-name.
       *
       */
      mutt_addr_append(to, env->from, false);
    }
    else if (!(mutt_addr_cmp(env->from, env->reply_to) && !env->reply_to->next) &&
             ReplyTo != MUTT_YES)
    {
      /* There are quite a few mailing lists which set the Reply-To:
       * header field to the list address, which makes it quite impossible
       * to send a message to only the sender of the message.  This
       * provides a way to do that.
       */
      /* L10N:
         Asks whether the user respects the reply-to header.
         If she says no, neomutt will reply to the from header's address instead. */
      snprintf(prompt, sizeof(prompt), _("Reply to %s%s?"),
               env->reply_to->mailbox, env->reply_to->next ? ",..." : "");
      switch (query_quadoption(ReplyTo, prompt))
      {
        case MUTT_YES:
          mutt_addr_append(to, env->reply_to, false);
          break;

        case MUTT_NO:
          mutt_addr_append(to, env->from, false);
          break;

        default:
          return -1; /* abort */
      }
    }
    else
      mutt_addr_append(to, env->reply_to, false);
  }
  else
    mutt_addr_append(to, env->from, false);

  return 0;
}

int mutt_fetch_recips(struct Envelope *out, struct Envelope *in, int flags)
{
  struct Address *tmp = NULL;
  int hmfupto = -1;

  if ((flags & (SENDLISTREPLY | SENDGROUPREPLY)) && in->mail_followup_to)
  {
    char prompt[STRING];
    snprintf(prompt, sizeof(prompt), _("Follow-up to %s%s?"),
             in->mail_followup_to->mailbox, in->mail_followup_to->next ? ",..." : "");

    hmfupto = query_quadoption(HonorFollowupTo, prompt);
    if (hmfupto == MUTT_ABORT)
      return -1;
  }

  if (flags & SENDLISTREPLY)
  {
    tmp = find_mailing_lists(in->to, in->cc);
    mutt_addr_append(&out->to, tmp, false);
    mutt_addr_free(&tmp);

    if (in->mail_followup_to && hmfupto == MUTT_YES &&
        default_to(&out->cc, in, flags & SENDLISTREPLY, hmfupto) == MUTT_ABORT)
    {
      return -1; /* abort */
    }
  }
  else
  {
    if (default_to(&out->to, in, flags & SENDGROUPREPLY, hmfupto) == MUTT_ABORT)
      return -1; /* abort */

    if ((flags & SENDGROUPREPLY) && (!in->mail_followup_to || hmfupto != MUTT_YES))
    {
      /* if(!mutt_addr_is_user(in->to)) */
      mutt_addr_append(&out->cc, in->to, true);
      mutt_addr_append(&out->cc, in->cc, true);
    }
  }
  return 0;
}

/**
 * add_references - Add the email's references to a list
 * @param head List of references
 * @param e    Envelope of message
 */
static void add_references(struct ListHead *head, struct Envelope *e)
{
  struct ListHead *src;
  struct ListNode *np;

  src = !STAILQ_EMPTY(&e->references) ? &e->references : &e->in_reply_to;
  STAILQ_FOREACH(np, src, entries)
  {
    mutt_list_insert_tail(head, mutt_str_strdup(np->data));
  }
}

/**
 * add_message_id - Add the email's message ID to a list
 * @param head List of message IDs
 * @param e    Envelope of message
 */
static void add_message_id(struct ListHead *head, struct Envelope *e)
{
  if (e->message_id)
  {
    mutt_list_insert_head(head, mutt_str_strdup(e->message_id));
  }
}

void mutt_fix_reply_recipients(struct Envelope *env)
{
  if (!Metoo)
  {
    /* the order is important here.  do the CC: first so that if the
     * the user is the only recipient, it ends up on the TO: field
     */
    env->cc = remove_user(env->cc, (env->to == NULL));
    env->to = remove_user(env->to, (env->cc == NULL) || ReplySelf);
  }

  /* the CC field can get cluttered, especially with lists */
  env->to = mutt_remove_duplicates(env->to);
  env->cc = mutt_remove_duplicates(env->cc);
  env->cc = mutt_remove_xrefs(env->to, env->cc);

  if (env->cc && !env->to)
  {
    env->to = env->cc;
    env->cc = NULL;
  }
}

void mutt_make_forward_subject(struct Envelope *env, struct Context *ctx, struct Header *cur)
{
  if (!env)
    return;

  char buffer[STRING];

  /* set the default subject for the message. */
  mutt_make_string(buffer, sizeof(buffer), NONULL(ForwardFormat), ctx, cur);
  mutt_str_replace(&env->subject, buffer);
}

void mutt_make_misc_reply_headers(struct Envelope *env, struct Envelope *curenv)
{
  if (!env || !curenv)
    return;

  /* This takes precedence over a subject that might have
   * been taken from a List-Post header.  Is that correct?
   */
  if (curenv->real_subj)
  {
    FREE(&env->subject);
    env->subject = mutt_mem_malloc(mutt_str_strlen(curenv->real_subj) + 5);
    sprintf(env->subject, "Re: %s", curenv->real_subj);
  }
  else if (!env->subject)
    env->subject = mutt_str_strdup(EmptySubject);
}

void mutt_add_to_reference_headers(struct Envelope *env, struct Envelope *curenv)
{
  add_references(&env->references, curenv);
  add_message_id(&env->references, curenv);
  add_message_id(&env->in_reply_to, curenv);

#ifdef USE_NNTP
  if (OptNewsSend && XCommentTo && curenv->from)
    env->x_comment_to = mutt_str_strdup(mutt_get_name(curenv->from));
#endif
}

static void make_reference_headers(struct Envelope *curenv,
                                   struct Envelope *env, struct Context *ctx)
{
  if (!env || !ctx)
    return;

  if (!curenv)
  {
    for (int i = 0; i < ctx->msgcount; i++)
    {
      if (message_is_tagged(ctx, i))
        mutt_add_to_reference_headers(env, ctx->hdrs[i]->env);
    }
  }
  else
    mutt_add_to_reference_headers(env, curenv);

  /* if there's more than entry in In-Reply-To (i.e. message has
     multiple parents), don't generate a References: header as it's
     discouraged by RFC2822, sect. 3.6.4 */
  if (ctx->tagged > 0 && !STAILQ_EMPTY(&env->in_reply_to) &&
      STAILQ_NEXT(STAILQ_FIRST(&env->in_reply_to), entries))
  {
    mutt_list_free(&env->references);
  }
}

static int envelope_defaults(struct Envelope *env, struct Context *ctx,
                             struct Header *cur, int flags)
{
  struct Envelope *curenv = NULL;
  bool tag = false;

  if (!cur)
  {
    tag = true;
    for (int i = 0; i < ctx->msgcount; i++)
    {
      if (!message_is_tagged(ctx, i))
        continue;

      cur = ctx->hdrs[i];
      curenv = cur->env;
      break;
    }

    if (!cur)
    {
      /* This could happen if the user tagged some messages and then did
       * a limit such that none of the tagged message are visible.
       */
      mutt_error(_("No tagged messages are visible!"));
      return -1;
    }
  }
  else
    curenv = cur->env;

  if (!curenv)
    return -1;

  if (flags & SENDREPLY)
  {
#ifdef USE_NNTP
    if ((flags & SENDNEWS))
    {
      /* in case followup set Newsgroups: with Followup-To: if it present */
      if (!env->newsgroups &&
          (mutt_str_strcasecmp(curenv->followup_to, "poster") != 0))
      {
        env->newsgroups = mutt_str_strdup(curenv->followup_to);
      }
    }
    else
#endif
        if (tag)
    {
      for (int i = 0; i < ctx->msgcount; i++)
      {
        if (!message_is_tagged(ctx, i))
          continue;

        if (mutt_fetch_recips(env, ctx->hdrs[i]->env, flags) == -1)
          return -1;
      }
    }
    else if (mutt_fetch_recips(env, curenv, flags) == -1)
      return -1;

    if ((flags & SENDLISTREPLY) && !env->to)
    {
      mutt_error(_("No mailing lists found!"));
      return -1;
    }

    mutt_make_misc_reply_headers(env, curenv);
    make_reference_headers(tag ? NULL : curenv, env, ctx);
  }
  else if (flags & SENDFORWARD)
  {
    mutt_make_forward_subject(env, ctx, cur);
    if (ForwardReferences)
      make_reference_headers(tag ? NULL : curenv, env, ctx);
  }

  return 0;
}

/**
 * generate_body - Create a new email body
 * @param tempfp stream for outgoing message
 * @param msg    header for outgoing message
 * @param flags  compose mode
 * @param ctx    current mailbox
 * @param cur    current message
 * @retval  0 Success
 * @retval -1 Error
 */
static int generate_body(FILE *tempfp, struct Header *msg, int flags,
                         struct Context *ctx, struct Header *cur)
{
  int i;
  struct Body *tmp = NULL;

  if (flags & SENDREPLY)
  {
    i = query_quadoption(Include, _("Include message in reply?"));
    if (i == MUTT_ABORT)
      return -1;

    if (i == MUTT_YES)
    {
      mutt_message(_("Including quoted message..."));
      if (!cur)
      {
        for (i = 0; i < ctx->msgcount; i++)
        {
          if (!message_is_tagged(ctx, i))
            continue;

          if (include_reply(ctx, ctx->hdrs[i], tempfp) == -1)
          {
            mutt_error(_("Could not include all requested messages!"));
            return -1;
          }
          fputc('\n', tempfp);
        }
      }
      else
        include_reply(ctx, cur, tempfp);
    }
  }
  else if (flags & SENDFORWARD)
  {
    i = query_quadoption(MimeForward, _("Forward as attachment?"));
    if (i == MUTT_YES)
    {
      struct Body *last = msg->content;

      mutt_message(_("Preparing forwarded message..."));

      while (last && last->next)
        last = last->next;

      if (cur)
      {
        tmp = mutt_make_message_attach(ctx, cur, false);
        if (last)
          last->next = tmp;
        else
          msg->content = tmp;
      }
      else
      {
        for (i = 0; i < ctx->msgcount; i++)
        {
          if (!message_is_tagged(ctx, i))
            continue;

          tmp = mutt_make_message_attach(ctx, ctx->hdrs[i], false);
          if (last)
          {
            last->next = tmp;
            last = tmp;
          }
          else
            last = msg->content = tmp;
        }
      }
    }
    else if (i != -1)
    {
      if (cur)
        include_forward(ctx, cur, tempfp);
      else
      {
        for (i = 0; i < ctx->msgcount; i++)
        {
          if (message_is_tagged(ctx, i))
            include_forward(ctx, ctx->hdrs[i], tempfp);
        }
      }
    }
    else
      return -1;
  }
  /* if (WithCrypto && (flags & SENDKEY)) */
  else if (((WithCrypto & APPLICATION_PGP) != 0) && (flags & SENDKEY))
  {
    struct Body *b = NULL;

    if (((WithCrypto & APPLICATION_PGP) != 0) && (b = crypt_pgp_make_key_attachment()) == NULL)
    {
      return -1;
    }

    b->next = msg->content;
    msg->content = b;
  }

  mutt_clear_error();

  return 0;
}

void mutt_set_followup_to(struct Envelope *e)
{
  struct Address *t = NULL;
  struct Address *from = NULL;

  /*
   * Only generate the Mail-Followup-To if the user has requested it, and
   * it hasn't already been set
   */

  if (!FollowupTo)
    return;
#ifdef USE_NNTP
  if (OptNewsSend)
  {
    if (!e->followup_to && e->newsgroups && (strrchr(e->newsgroups, ',')))
      e->followup_to = mutt_str_strdup(e->newsgroups);
    return;
  }
#endif

  if (!e->mail_followup_to)
  {
    if (mutt_is_list_cc(0, e->to, e->cc))
    {
      /* this message goes to known mailing lists, so create a proper
       * mail-followup-to header
       */

      t = mutt_addr_append(&e->mail_followup_to, e->to, false);
      mutt_addr_append(&t, e->cc, true);
    }

    /* remove ourselves from the mail-followup-to header */
    e->mail_followup_to = remove_user(e->mail_followup_to, 0);

    /* If we are not subscribed to any of the lists in question,
     * re-add ourselves to the mail-followup-to header.  The
     * mail-followup-to header generated is a no-op with group-reply,
     * but makes sure list-reply has the desired effect.
     */

    if (e->mail_followup_to && !mutt_is_list_recipient(false, e->to, e->cc))
    {
      if (e->reply_to)
        from = mutt_addr_copy_list(e->reply_to, false);
      else if (e->from)
        from = mutt_addr_copy_list(e->from, false);
      else
        from = mutt_default_from();

      if (from)
      {
        /* Normally, this loop will not even be entered. */
        for (t = from; t && t->next; t = t->next)
          ;

        t->next = e->mail_followup_to; /* t cannot be NULL at this point. */
        e->mail_followup_to = from;
      }
    }

    e->mail_followup_to = mutt_remove_duplicates(e->mail_followup_to);
  }
}

/**
 * set_reverse_name - Try to set the 'from' field from the recipients
 * @param env Envelope to use
 * @retval ptr  Newly allocated Address
 * @retval NULL A suitable Address wasn't found
 *
 * Look through the recipients of the message we are replying to, and if we
 * find an address that matches $alternates, we use that as the default from
 * field
 */
static struct Address *set_reverse_name(struct Envelope *env)
{
  struct Address *tmp = NULL;

  for (tmp = env->to; tmp; tmp = tmp->next)
  {
    if (mutt_addr_is_user(tmp))
      break;
  }
  if (!tmp)
  {
    for (tmp = env->cc; tmp; tmp = tmp->next)
    {
      if (mutt_addr_is_user(tmp))
        break;
    }
  }
  if (!tmp && mutt_addr_is_user(env->from))
    tmp = env->from;
  if (tmp)
  {
    tmp = mutt_addr_copy(tmp);
    /* when $reverse_realname is not set, clear the personal name so that it
     * may be set via a reply- or send-hook.
     */
    if (!ReverseRealname)
      FREE(&tmp->personal);
  }
  return tmp;
}

/**
 * mutt_default_from - Get a default 'from' Address
 * @retval ptr Newly allocated Address
 */
struct Address *mutt_default_from(void)
{
  struct Address *addr = NULL;

  /* Note: We let $from override $realname here.
   *       Is this the right thing to do?
   */

  if (From)
    addr = mutt_addr_copy(From);
  else {
    addr = mutt_addr_new();
    if (UseDomain)
    {
      const char *fqdn = mutt_fqdn(true);
      addr->mailbox =
          mutt_mem_malloc(mutt_str_strlen(Username) + mutt_str_strlen(fqdn) + 2);
      sprintf(addr->mailbox, "%s@%s", NONULL(Username), NONULL(fqdn));
    }
    else
    {
      addr->mailbox = mutt_str_strdup(NONULL(Username));
    }
  }

  return addr;
}

/**
 * send_message - Send an email
 * @param msg Header of the email
 * @retval  0 Success
 * @retval -1 Failure
 */
static int send_message(struct Header *msg)
{
  char tempfile[PATH_MAX];
  int i;
#ifdef USE_SMTP
  short old_write_bcc;
#endif

  /* Write out the message in MIME form. */
  mutt_mktemp(tempfile, sizeof(tempfile));
  FILE *tempfp = mutt_file_fopen(tempfile, "w");
  if (!tempfp)
    return -1;

#ifdef USE_SMTP
  old_write_bcc = WriteBcc;
  if (SmtpUrl)
    WriteBcc = false;
#endif
#ifdef MIXMASTER
  mutt_rfc822_write_header(tempfp, msg->env, msg->content, 0, !STAILQ_EMPTY(&msg->chain), 0);
#endif
#ifndef MIXMASTER
<<<<<<< HEAD
  mutt_rfc822_write_header(tempfp, msg->env, msg->content, 0, 0, 0);
=======
  mutt_rfc822_write_header(tempfp, msg->env, msg->content, 0, false);
>>>>>>> c6825385
#endif
#ifdef USE_SMTP
  if (old_write_bcc)
    WriteBcc = true;
#endif

  fputc('\n', tempfp); /* tie off the header. */

  if ((mutt_write_mime_body(msg->content, tempfp) == -1))
  {
    mutt_file_fclose(&tempfp);
    unlink(tempfile);
    return -1;
  }

  if (fclose(tempfp) != 0)
  {
    mutt_perror(tempfile);
    unlink(tempfile);
    return -1;
  }

#ifdef MIXMASTER
  if (!STAILQ_EMPTY(&msg->chain))
    return mix_send_message(&msg->chain, tempfile);
#endif

#ifdef USE_SMTP
#ifdef USE_NNTP
  if (!OptNewsSend)
#endif
    if (SmtpUrl)
    {
      return mutt_smtp_send(msg->env->from, msg->env->to, msg->env->cc, msg->env->bcc,
                            tempfile, (msg->content->encoding == ENC8BIT));
    }
#endif /* USE_SMTP */

  i = mutt_invoke_sendmail(msg->env->from, msg->env->to, msg->env->cc, msg->env->bcc,
                           tempfile, (msg->content->encoding == ENC8BIT));
  return i;
}

/**
 * mutt_encode_descriptions - rfc2047 encode the content-descriptions
 */
void mutt_encode_descriptions(struct Body *b, short recurse)
{
  for (struct Body *t = b; t; t = t->next)
  {
    if (t->description)
    {
      mutt_rfc2047_encode(&t->description, NULL, sizeof("Content-Description:"), SendCharset);
    }
    if (recurse && t->parts)
      mutt_encode_descriptions(t->parts, recurse);
  }
}

/**
 * decode_descriptions - rfc2047 decode them in case of an error
 */
static void decode_descriptions(struct Body *b)
{
  for (struct Body *t = b; t; t = t->next)
  {
    if (t->description)
    {
      mutt_rfc2047_decode(&t->description);
    }
    if (t->parts)
      decode_descriptions(t->parts);
  }
}

static void fix_end_of_file(const char *data)
{
  FILE *fp = mutt_file_fopen(data, "a+");
  if (!fp)
    return;
  if (fseek(fp, -1, SEEK_END) >= 0)
  {
    int c = fgetc(fp);
    if (c != '\n')
      fputc('\n', fp);
  }
  mutt_file_fclose(&fp);
}

/**
 * mutt_compose_to_sender - Compose an email to the sender
 * @param hdr Header of original email
 * @retval  0 Message was successfully sent
 * @retval -1 Message was aborted or an error occurred
 * @retval  1 Message was postponed
 */
int mutt_compose_to_sender(struct Header *hdr)
{
  struct Header *msg = mutt_header_new();

  msg->env = mutt_env_new();
  if (!hdr)
  {
    for (int i = 0; i < Context->msgcount; i++)
    {
      if (message_is_tagged(Context, i))
        mutt_addr_append(&msg->env->to, Context->hdrs[i]->env->from, false);
    }
  }
  else
    msg->env->to = mutt_addr_copy_list(hdr->env->from, false);

  return ci_send_message(0, msg, NULL, NULL, NULL);
}

int mutt_resend_message(FILE *fp, struct Context *ctx, struct Header *cur)
{
  struct Header *msg = mutt_header_new();

  if (mutt_prepare_template(fp, ctx, msg, cur, 1) < 0)
  {
    mutt_header_free(&msg);
    return -1;
  }

  if (WithCrypto)
  {
    /* mutt_prepare_template doesn't always flip on an application bit.
     * so fix that here */
    if (!(msg->security & (APPLICATION_SMIME | APPLICATION_PGP)))
    {
      if (((WithCrypto & APPLICATION_SMIME) != 0) && SmimeIsDefault)
        msg->security |= APPLICATION_SMIME;
      else if (WithCrypto & APPLICATION_PGP)
        msg->security |= APPLICATION_PGP;
      else
        msg->security |= APPLICATION_SMIME;
    }

    if (CryptOpportunisticEncrypt)
    {
      msg->security |= OPPENCRYPT;
      crypt_opportunistic_encrypt(msg);
    }
  }

  return ci_send_message(SENDRESEND, msg, NULL, ctx, cur);
}

/**
 * is_reply - Is one email a reply to another?
 * @param reply Header of email to test
 * @param orig  Header of original email
 * @retval 1 It is a reply
 * @retval 0 It is not a reply
 */
static int is_reply(struct Header *reply, struct Header *orig)
{
  if (!reply || !reply->env || !orig || !orig->env)
    return 0;
  return mutt_list_find(&orig->env->references, reply->env->message_id) ||
         mutt_list_find(&orig->env->in_reply_to, reply->env->message_id);
}

/**
 * search_attach_keyword - Search an email for 'attachment' keywords
 * @param filename Filename
 * @retval true If the regex matches in the email
 *
 * Search an email for the regex in $abort_noattach_regex.
 * A match might indicate that the user should have attached something.
 *
 * @note Quoted lines (as defined by $quote_regex) are ignored
 */
static bool search_attach_keyword(char *filename)
{
  /* Search for the regex in AbortNoattachRegex within a file */
  if (!AbortNoattachRegex || !AbortNoattachRegex->regex || !QuoteRegex ||
      !QuoteRegex->regex)
  {
    return false;
  }

  FILE *attf = mutt_file_fopen(filename, "r");
  if (!attf)
    return false;

  char *inputline = mutt_mem_malloc(LONG_STRING);
  bool found = false;
  while (!feof(attf))
  {
    fgets(inputline, LONG_STRING, attf);
    if (regexec(QuoteRegex->regex, inputline, 0, NULL, 0) != 0 &&
        regexec(AbortNoattachRegex->regex, inputline, 0, NULL, 0) == 0)
    {
      found = true;
      break;
    }
  }
  FREE(&inputline);
  mutt_file_fclose(&attf);
  return found;
}

/**
 * ci_send_message - Send an email
 * @param flags    send mode, e.g. #SENDRESEND
 * @param msg      template to use for new message
 * @param tempfile file specified by -i or -H
 * @param ctx      current mailbox
 * @param cur      current message
 * @retval  0 Message was successfully sent
 * @retval -1 Message was aborted or an error occurred
 * @retval  1 Message was postponed
 */
int ci_send_message(int flags, struct Header *msg, char *tempfile,
                    struct Context *ctx, struct Header *cur)
{
  char buffer[LONG_STRING];
  char fcc[PATH_MAX] = ""; /* where to copy this message */
  FILE *tempfp = NULL;
  struct Body *pbody = NULL;
  int i;
  bool killfrom = false;
  bool fcc_error = false;
  bool free_clear_content = false;

  struct Body *save_content = NULL;
  struct Body *clear_content = NULL;
  char *pgpkeylist = NULL;
  /* save current value of "pgp_sign_as"  and "smime_default_key" */
  char *pgp_signas = NULL;
  char *smime_signas = NULL;
  char *tag = NULL, *err = NULL;
  char *ctype = NULL;
  char *finalpath = NULL;

  int rc = -1;

#ifdef USE_NNTP
  if (flags & SENDNEWS)
    OptNewsSend = true;
  else
    OptNewsSend = false;
#endif

  if (!flags && !msg && Recall != MUTT_NO && mutt_num_postponed(1))
  {
    /* If the user is composing a new message, check to see if there
     * are any postponed messages first.
     */
    i = query_quadoption(Recall, _("Recall postponed message?"));
    if (i == MUTT_ABORT)
      return rc;

    if (i == MUTT_YES)
      flags |= SENDPOSTPONED;
  }

  if (flags & SENDPOSTPONED)
  {
    if (WithCrypto & APPLICATION_PGP)
      pgp_signas = mutt_str_strdup(PgpSignAs);
    if (WithCrypto & APPLICATION_SMIME)
      smime_signas = mutt_str_strdup(SmimeSignAs);
  }

  /* Delay expansion of aliases until absolutely necessary--shouldn't
   * be necessary unless we are prompting the user or about to execute a
   * send-hook.
   */

  if (!msg)
  {
    msg = mutt_header_new();

    if (flags == SENDPOSTPONED)
    {
      flags = mutt_get_postponed(ctx, msg, &cur, fcc, sizeof(fcc));
      if (flags < 0)
        goto cleanup;
#ifdef USE_NNTP
      /* If postponed message is a news article, it have
       * a "Newsgroups:" header line, then set appropriate flag.
       */
      if (msg->env->newsgroups)
      {
        flags |= SENDNEWS;
        OptNewsSend = true;
      }
      else
      {
        flags &= ~SENDNEWS;
        OptNewsSend = false;
      }
#endif
    }

    if (flags & (SENDPOSTPONED | SENDRESEND))
    {
      tempfp = mutt_file_fopen(msg->content->filename, "a+");
      if (!tempfp)
      {
        mutt_perror(msg->content->filename);
        goto cleanup;
      }
    }

    if (!msg->env)
      msg->env = mutt_env_new();
  }

  /* Parse and use an eventual list-post header */
  if ((flags & SENDLISTREPLY) && cur && cur->env && cur->env->list_post)
  {
    /* Use any list-post header as a template */
    url_parse_mailto(msg->env, NULL, cur->env->list_post);
    /* We don't let them set the sender's address. */
    mutt_addr_free(&msg->env->from);
  }

  if (!(flags & (SENDKEY | SENDPOSTPONED | SENDRESEND)))
  {
    /* When SENDDRAFTFILE is set, the caller has already
     * created the "parent" body structure.
     */
    if (!(flags & SENDDRAFTFILE))
    {
      pbody = mutt_body_new();
      pbody->next = msg->content; /* don't kill command-line attachments */
      msg->content = pbody;

      ctype = mutt_str_strdup(ContentType);
      if (!ctype)
        ctype = mutt_str_strdup("text/plain");
      mutt_parse_content_type(ctype, msg->content);
      FREE(&ctype);
      msg->content->unlink = true;
      msg->content->use_disp = false;
      msg->content->disposition = DISPINLINE;

      if (!tempfile)
      {
        mutt_mktemp(buffer, sizeof(buffer));
        tempfp = mutt_file_fopen(buffer, "w+");
        msg->content->filename = mutt_str_strdup(buffer);
      }
      else
      {
        tempfp = mutt_file_fopen(tempfile, "a+");
        msg->content->filename = mutt_str_strdup(tempfile);
      }
    }
    else
      tempfp = mutt_file_fopen(msg->content->filename, "a+");

    if (!tempfp)
    {
      mutt_debug(1, "can't create tempfile %s (errno=%d)\n", msg->content->filename, errno);
      mutt_perror(msg->content->filename);
      goto cleanup;
    }
  }

  /* this is handled here so that the user can match ~f in send-hook */
  if (cur && ReverseName && !(flags & (SENDPOSTPONED | SENDRESEND)))
  {
    /* we shouldn't have to worry about freeing `msg->env->from' before
     * setting it here since this code will only execute when doing some
     * sort of reply.  the pointer will only be set when using the -H command
     * line option.
     *
     * We shouldn't have to worry about alias expansion here since we are
     * either replying to a real or postponed message, therefore no aliases
     * should exist since the user has not had the opportunity to add
     * addresses to the list.  We just have to ensure the postponed messages
     * have their aliases expanded.
     */

    if (msg->env->from)
    {
      mutt_debug(5, "msg->env->from before set_reverse_name: %s\n",
                 msg->env->from->mailbox);
    }
    msg->env->from = set_reverse_name(cur->env);
  }
  if (cur && ReplyWithXorig && !(flags & (SENDPOSTPONED | SENDRESEND | SENDFORWARD)))
  {
    /* We shouldn't have to worry about freeing `msg->env->from' before
     * setting it here since this code will only execute when doing some
     * sort of reply. The pointer will only be set when using the -H command
     * line option.
     *
     * If there is already a from address recorded in `msg->env->from',
     * then it theoretically comes from ReverseName handling, and we don't use
     * the `X-Orig-To header'.
     */
    if (cur->env->x_original_to && !msg->env->from)
    {
      msg->env->from = mutt_addr_copy(cur->env->x_original_to);
      mutt_debug(5, "msg->env->from extracted from X-Original-To: header: %s\n",
                 msg->env->from->mailbox);
    }
  }

  if (!(flags & (SENDPOSTPONED | SENDRESEND)) && !((flags & SENDDRAFTFILE) && ResumeDraftFiles))
  {
    if ((flags & (SENDREPLY | SENDFORWARD)) && ctx &&
        envelope_defaults(msg->env, ctx, cur, flags) == -1)
    {
      goto cleanup;
    }

    if (Hdrs)
      process_user_recips(msg->env);

    /* Expand aliases and remove duplicates/crossrefs */
    mutt_expand_aliases_env(msg->env);

    if (flags & SENDREPLY)
      mutt_fix_reply_recipients(msg->env);

#ifdef USE_NNTP
    if ((flags & SENDNEWS) && ctx && ctx->magic == MUTT_NNTP && !msg->env->newsgroups)
      msg->env->newsgroups = mutt_str_strdup(((struct NntpData *) ctx->data)->group);
#endif

    if (!(flags & (SENDMAILX | SENDBATCH)) && !(Autoedit && EditHeaders) &&
        !((flags & SENDREPLY) && FastReply))
    {
      if (edit_envelope(msg->env, flags) == -1)
        goto cleanup;
    }

    /* the from address must be set here regardless of whether or not
     * $use_from is set so that the `~P' (from you) operator in send-hook
     * patterns will work.  if $use_from is unset, the from address is killed
     * after send-hooks are evaluated */

    if (!msg->env->from)
    {
      msg->env->from = mutt_default_from();
      killfrom = true;
    }

    if ((flags & SENDREPLY) && cur)
    {
      /* change setting based upon message we are replying to */
      mutt_message_hook(ctx, cur, MUTT_REPLYHOOK);

      /* set the replied flag for the message we are generating so that the
       * user can use ~Q in a send-hook to know when reply-hook's are also
       * being used.
       */
      msg->replied = true;
    }

    /* change settings based upon recipients */

    mutt_message_hook(NULL, msg, MUTT_SENDHOOK);

    /* Unset the replied flag from the message we are composing since it is
     * no longer required.  This is done here because the FCC'd copy of
     * this message was erroneously get the 'R'eplied flag when stored in
     * a maildir-style mailbox.
     */
    msg->replied = false;

    if (!(flags & SENDKEY))
    {
      if (TextFlowed && msg->content->type == TYPETEXT &&
          (mutt_str_strcasecmp(msg->content->subtype, "plain") == 0))
      {
        mutt_param_set(&msg->content->parameter, "format", "flowed");
      }
    }

    /* $use_from and/or $from might have changed in a send-hook */
    if (killfrom)
    {
      mutt_addr_free(&msg->env->from);
      if (UseFrom && !(flags & (SENDPOSTPONED | SENDRESEND)))
        msg->env->from = mutt_default_from();
      killfrom = false;
    }

    if (Hdrs)
      process_user_header(msg->env);

    if (flags & SENDBATCH)
      mutt_file_copy_stream(stdin, tempfp);

    if (SigOnTop && !(flags & (SENDMAILX | SENDKEY | SENDBATCH)) && Editor &&
        (mutt_str_strcmp(Editor, "builtin") != 0))
    {
      append_signature(tempfp);
    }

    /* include replies/forwarded messages, unless we are given a template */
    if (!tempfile && (ctx || !(flags & (SENDREPLY | SENDFORWARD))) &&
        generate_body(tempfp, msg, flags, ctx, cur) == -1)
    {
      goto cleanup;
    }

    if (!SigOnTop && !(flags & (SENDMAILX | SENDKEY | SENDBATCH)) && Editor &&
        (mutt_str_strcmp(Editor, "builtin") != 0))
    {
      append_signature(tempfp);
    }
  }

  /* This hook is even called for postponed messages, and can, e.g., be
   * used for setting the editor, the sendmail path, or the
   * envelope sender.
   */
  mutt_message_hook(NULL, msg, MUTT_SEND2HOOK);

  /* wait until now to set the real name portion of our return address so
     that $realname can be set in a send-hook */
  if (msg->env->from && !msg->env->from->personal && !(flags & (SENDRESEND | SENDPOSTPONED)))
    msg->env->from->personal = mutt_str_strdup(Realname);

  if (!(((WithCrypto & APPLICATION_PGP) != 0) && (flags & SENDKEY)))
    mutt_file_fclose(&tempfp);

  if (flags & SENDMAILX)
  {
    if (mutt_builtin_editor(msg->content->filename, msg, cur) == -1)
      goto cleanup;
  }
  else if (!(flags & SENDBATCH))
  {
    struct stat st;
    time_t mtime = mutt_file_decrease_mtime(msg->content->filename, NULL);

    mutt_update_encoding(msg->content);

    /* Select whether or not the user's editor should be called now.  We
     * don't want to do this when:
     * 1) we are sending a key/cert
     * 2) we are forwarding a message and the user doesn't want to edit it.
     *    This is controlled by the quadoption $forward_edit.  However, if
     *    both $edit_headers and $autoedit are set, we want to ignore the
     *    setting of $forward_edit because the user probably needs to add the
     *    recipients.
     */
    if (!(flags & SENDKEY) &&
        ((flags & SENDFORWARD) == 0 || (EditHeaders && Autoedit) ||
         query_quadoption(ForwardEdit, _("Edit forwarded message?")) == MUTT_YES))
    {
      /* If the this isn't a text message, look for a mailcap edit command */
      if (mutt_needs_mailcap(msg->content))
      {
        if (!mutt_edit_attachment(msg->content))
          goto cleanup;
      }
      else if (!Editor || (mutt_str_strcmp("builtin", Editor) == 0))
        mutt_builtin_editor(msg->content->filename, msg, cur);
      else if (EditHeaders)
      {
        mutt_env_to_local(msg->env);
        mutt_edit_headers(Editor, msg->content->filename, msg, fcc, sizeof(fcc));
        mutt_env_to_intl(msg->env, NULL, NULL);
      }
      else
      {
        mutt_edit_file(Editor, msg->content->filename);
        if (stat(msg->content->filename, &st) == 0)
        {
          if (mtime != st.st_mtime)
            fix_end_of_file(msg->content->filename);
        }
        else
          mutt_perror(msg->content->filename);
      }

      /* If using format=flowed, perform space stuffing.  Avoid stuffing when
       * recalling a postponed message where the stuffing was already
       * performed.  If it has already been performed, the format=flowed
       * parameter will be present.
       */
      if (TextFlowed && msg->content->type == TYPETEXT &&
          (mutt_str_strcasecmp("plain", msg->content->subtype) == 0))
      {
        char *p = mutt_param_get(&msg->content->parameter, "format");
        if (mutt_str_strcasecmp("flowed", NONULL(p)) != 0)
          rfc3676_space_stuff(msg);
      }

      mutt_message_hook(NULL, msg, MUTT_SEND2HOOK);
    }

    if (!(flags & (SENDPOSTPONED | SENDFORWARD | SENDKEY | SENDRESEND | SENDDRAFTFILE)))
    {
      if (stat(msg->content->filename, &st) == 0)
      {
        /* if the file was not modified, bail out now */
        if (mtime == st.st_mtime && !msg->content->next &&
            query_quadoption(AbortUnmodified, _("Abort unmodified message?")) == MUTT_YES)
        {
          mutt_message(_("Aborted unmodified message."));
          goto cleanup;
        }
      }
      else
        mutt_perror(msg->content->filename);
    }
  }

  /* Set the message security unless:
   * 1) crypto support is not enabled (WithCrypto==0)
   * 2) pgp: header field was present during message editing with $edit_headers (msg->security != 0)
   * 3) we are resending a message
   * 4) we are recalling a postponed message (don't override the user's saved settings)
   * 5) we are in mailx mode
   * 6) we are in batch mode
   *
   * This is done after allowing the user to edit the message so that security
   * settings can be configured with send2-hook and $edit_headers.
   */
  if ((WithCrypto != 0) && (msg->security == 0) &&
      !(flags & (SENDBATCH | SENDMAILX | SENDPOSTPONED | SENDRESEND)))
  {
    if (CryptAutosign)
      msg->security |= SIGN;
    if (CryptAutoencrypt)
      msg->security |= ENCRYPT;
    if (CryptReplyencrypt && cur && (cur->security & ENCRYPT))
      msg->security |= ENCRYPT;
    if (CryptReplysign && cur && (cur->security & SIGN))
      msg->security |= SIGN;
    if (CryptReplysignencrypted && cur && (cur->security & ENCRYPT))
      msg->security |= SIGN;
    if (((WithCrypto & APPLICATION_PGP) != 0) &&
        ((msg->security & (ENCRYPT | SIGN)) || CryptOpportunisticEncrypt))
    {
      if (PgpAutoinline)
        msg->security |= INLINE;
      if (PgpReplyinline && cur && (cur->security & INLINE))
        msg->security |= INLINE;
    }

    if (msg->security || CryptOpportunisticEncrypt)
    {
      /* When replying / forwarding, use the original message's
       * crypto system.  According to the documentation,
       * smime_is_default should be disregarded here.
       *
       * Problem: At least with forwarding, this doesn't really
       * make much sense. Should we have an option to completely
       * disable individual mechanisms at run-time?
       */
      if (cur)
      {
        if (((WithCrypto & APPLICATION_PGP) != 0) && CryptAutopgp &&
            (cur->security & APPLICATION_PGP))
        {
          msg->security |= APPLICATION_PGP;
        }
        else if (((WithCrypto & APPLICATION_SMIME) != 0) && CryptAutosmime &&
                 (cur->security & APPLICATION_SMIME))
        {
          msg->security |= APPLICATION_SMIME;
        }
      }

      /* No crypto mechanism selected? Use availability + smime_is_default
       * for the decision.
       */
      if (!(msg->security & (APPLICATION_SMIME | APPLICATION_PGP)))
      {
        if (((WithCrypto & APPLICATION_SMIME) != 0) && CryptAutosmime && SmimeIsDefault)
        {
          msg->security |= APPLICATION_SMIME;
        }
        else if (((WithCrypto & APPLICATION_PGP) != 0) && CryptAutopgp)
        {
          msg->security |= APPLICATION_PGP;
        }
        else if (((WithCrypto & APPLICATION_SMIME) != 0) && CryptAutosmime)
        {
          msg->security |= APPLICATION_SMIME;
        }
      }
    }

    /* opportunistic encrypt relies on SMIME or PGP already being selected */
    if (CryptOpportunisticEncrypt)
    {
      /* If something has already enabled encryption, e.g. CryptAutoencrypt
       * or CryptReplyencrypt, then don't enable opportunistic encrypt for
       * the message.
       */
      if (!(msg->security & ENCRYPT))
      {
        msg->security |= OPPENCRYPT;
        crypt_opportunistic_encrypt(msg);
      }
    }

    /* No permissible mechanisms found.  Don't sign or encrypt. */
    if (!(msg->security & (APPLICATION_SMIME | APPLICATION_PGP)))
      msg->security = 0;
  }

  /* Deal with the corner case where the crypto module backend is not available.
   * This can happen if configured without pgp/smime and with gpgme, but
   * $crypt_use_gpgme is unset.
   */
  if (msg->security && !crypt_has_module_backend(msg->security))
  {
    mutt_error(_(
        "No crypto backend configured.  Disabling message security setting."));
    msg->security = 0;
  }

  /* specify a default fcc.  if we are in batchmode, only save a copy of
   * the message if the value of $copy is yes or ask-yes */

  if (!fcc[0] && !(flags & (SENDPOSTPONEDFCC)) && (!(flags & SENDBATCH) || (Copy & 0x1)))
  {
    /* set the default FCC */
    if (!msg->env->from)
    {
      msg->env->from = mutt_default_from();
      killfrom = true; /* no need to check $use_from because if the user specified
                       a from address it would have already been set by now */
    }
    mutt_select_fcc(fcc, sizeof(fcc), msg);
    if (killfrom)
    {
      mutt_addr_free(&msg->env->from);
    }
  }

  mutt_update_encoding(msg->content);

  if (!(flags & (SENDMAILX | SENDBATCH)))
  {
  main_loop:

    fcc_error = false; /* reset value since we may have failed before */
    mutt_pretty_mailbox(fcc, sizeof(fcc));
    i = mutt_compose_menu(msg, fcc, sizeof(fcc), cur,
                          ((flags & SENDNOFREEHEADER) ? MUTT_COMPOSE_NOFREEHEADER : 0));
    if (i == -1)
    {
/* abort */
#ifdef USE_NNTP
      if (flags & SENDNEWS)
        mutt_message(_("Article not posted."));
      else
#endif
        mutt_message(_("Mail not sent."));
      goto cleanup;
    }
    else if (i == 1)
    {
      /* postpone the message until later. */
      if (msg->content->next)
        msg->content = mutt_make_multipart(msg->content);

      if ((WithCrypto != 0) && PostponeEncrypt && (msg->security & ENCRYPT))
      {
        char *encrypt_as = NULL;

        if (((WithCrypto & APPLICATION_PGP) != 0) && (msg->security & APPLICATION_PGP))
          encrypt_as = PgpDefaultKey;
        else if (((WithCrypto & APPLICATION_SMIME) != 0) && (msg->security & APPLICATION_SMIME))
          encrypt_as = SmimeDefaultKey;
        if (!(encrypt_as && *encrypt_as))
          encrypt_as = PostponeEncryptAs;

        if (encrypt_as && *encrypt_as)
        {
          int is_signed = msg->security & SIGN;
          if (is_signed)
            msg->security &= ~SIGN;

          pgpkeylist = mutt_str_strdup(encrypt_as);
          if (mutt_protect(msg, pgpkeylist) == -1)
          {
            if (is_signed)
              msg->security |= SIGN;
            FREE(&pgpkeylist);
            msg->content = mutt_remove_multipart(msg->content);
            goto main_loop;
          }

          if (is_signed)
            msg->security |= SIGN;
          FREE(&pgpkeylist);
        }
      }

      /* make sure the message is written to the right part of a maildir
       * postponed folder.
       */
      msg->read = false;
      msg->old = false;

      mutt_encode_descriptions(msg->content, 1);
      mutt_prepare_envelope(msg->env, false);
      mutt_env_to_intl(msg->env, NULL, NULL); /* Handle bad IDNAs the next time. */

      if (!Postponed || mutt_write_fcc(NONULL(Postponed), msg,
                                       (cur && (flags & SENDREPLY)) ? cur->env->message_id : NULL,
                                       1, fcc, NULL) < 0)
      {
        msg->content = mutt_remove_multipart(msg->content);
        decode_descriptions(msg->content);
        mutt_unprepare_envelope(msg->env);
        goto main_loop;
      }
      mutt_update_num_postponed();
      mutt_message(_("Message postponed."));
      rc = 1;
      goto cleanup;
    }
  }

#ifdef USE_NNTP
  if (!(flags & SENDNEWS))
#endif
    if ((mutt_addr_has_recips(msg->env->to) == 0) &&
        (mutt_addr_has_recips(msg->env->cc) == 0) &&
        (mutt_addr_has_recips(msg->env->bcc) == 0))
    {
      if (!(flags & SENDBATCH))
      {
        mutt_error(_("No recipients specified."));
        goto main_loop;
      }
      else
      {
        puts(_("No recipients specified."));
        goto cleanup;
      }
    }

  if (mutt_env_to_intl(msg->env, &tag, &err))
  {
    mutt_error(_("Bad IDN in '%s': '%s'"), tag, err);
    FREE(&err);
    if (!(flags & SENDBATCH))
      goto main_loop;
    else
      goto cleanup;
  }

  if (!msg->env->subject && !(flags & SENDBATCH) &&
      (i = query_quadoption(AbortNosubject, _("No subject, abort sending?"))) != MUTT_NO)
  {
    /* if the abort is automatic, print an error message */
    if (AbortNosubject == MUTT_YES)
      mutt_error(_("No subject specified."));
    goto main_loop;
  }
#ifdef USE_NNTP
  if ((flags & SENDNEWS) && !msg->env->subject)
  {
    mutt_error(_("No subject specified."));
    goto main_loop;
  }

  if ((flags & SENDNEWS) && !msg->env->newsgroups)
  {
    mutt_error(_("No newsgroup specified."));
    goto main_loop;
  }
#endif

  if (!(flags & SENDBATCH) && (AbortNoattach != MUTT_NO) &&
      !msg->content->next && (msg->content->type == TYPETEXT) &&
      (mutt_str_strcasecmp(msg->content->subtype, "plain") == 0) &&
      search_attach_keyword(msg->content->filename) &&
      query_quadoption(AbortNoattach, _("No attachments, cancel sending?")) != MUTT_NO)
  {
    /* if the abort is automatic, print an error message */
    if (AbortNoattach == MUTT_YES)
    {
      mutt_error(_("Message contains text matching "
                   "\"$abort_noattach_regex\". Not sending."));
    }
    goto main_loop;
  }

  if (msg->content->next)
    msg->content = mutt_make_multipart(msg->content);

  /* Ok, we need to do it this way instead of handling all fcc stuff in
   * one place in order to avoid going to main_loop with encoded "env"
   * in case of error.  Ugh.
   */

  mutt_encode_descriptions(msg->content, 1);

  /* Make sure that clear_content and free_clear_content are
   * properly initialized -- we may visit this particular place in
   * the code multiple times, including after a failed call to
   * mutt_protect().
   */

  clear_content = NULL;
  free_clear_content = false;

  if (WithCrypto)
  {
    if (msg->security & (ENCRYPT | SIGN))
    {
      /* save the decrypted attachments */
      clear_content = msg->content;

      if ((crypt_get_keys(msg, &pgpkeylist, 0) == -1) || mutt_protect(msg, pgpkeylist) == -1)
      {
        msg->content = mutt_remove_multipart(msg->content);

        FREE(&pgpkeylist);

        decode_descriptions(msg->content);
        goto main_loop;
      }
      mutt_encode_descriptions(msg->content, 0);
    }

    /* at this point, msg->content is one of the following three things:
     * - multipart/signed.  In this case, clear_content is a child.
     * - multipart/encrypted.  In this case, clear_content exists
     *   independently
     * - application/pgp.  In this case, clear_content exists independently.
     * - something else.  In this case, it's the same as clear_content.
     */

    /* This is ugly -- lack of "reporting back" from mutt_protect(). */

    if (clear_content && (msg->content != clear_content) && (msg->content->parts != clear_content))
      free_clear_content = true;
  }

  if (!OptNoCurses && !(flags & SENDMAILX))
    mutt_message(_("Sending message..."));

  mutt_prepare_envelope(msg->env, true);

  /* save a copy of the message, if necessary. */

  mutt_expand_path(fcc, sizeof(fcc));

  /* Don't save a copy when we are in batch-mode, and the FCC
   * folder is on an IMAP server: This would involve possibly lots
   * of user interaction, which is not available in batch mode.
   *
   * Note: A patch to fix the problems with the use of IMAP servers
   * from non-curses mode is available from Brendan Cully.  However,
   * I'd like to think a bit more about this before including it.
   */

#ifdef USE_IMAP
  if ((flags & SENDBATCH) && fcc[0] && mx_is_imap(fcc))
    fcc[0] = '\0';
#endif

  if (*fcc && (mutt_str_strcmp("/dev/null", fcc) != 0))
  {
    struct Body *tmpbody = msg->content;
    struct Body *save_sig = NULL;
    struct Body *save_parts = NULL;

    if ((WithCrypto != 0) && (msg->security & (ENCRYPT | SIGN)) && FccClear)
      msg->content = clear_content;

    /* check to see if the user wants copies of all attachments */
    if (msg->content->type == TYPEMULTIPART)
    {
      if ((WithCrypto != 0) && (msg->security & (ENCRYPT | SIGN)) &&
          ((mutt_str_strcmp(msg->content->subtype, "encrypted") == 0) ||
           (mutt_str_strcmp(msg->content->subtype, "signed") == 0)))
      {
        if (clear_content->type == TYPEMULTIPART &&
            query_quadoption(FccAttach, _("Save attachments in Fcc?")) == MUTT_NO)
        {
          if (!(msg->security & ENCRYPT) && (msg->security & SIGN))
          {
            /* save initial signature and attachments */
            save_sig = msg->content->parts->next;
            save_parts = clear_content->parts->next;
          }

          /* this means writing only the main part */
          msg->content = clear_content->parts;

          if (mutt_protect(msg, pgpkeylist) == -1)
          {
            /* we can't do much about it at this point, so
             * fallback to saving the whole thing to fcc
             */
            msg->content = tmpbody;
            save_sig = NULL;
            goto full_fcc;
          }

          save_content = msg->content;
        }
      }
      else
      {
        if (query_quadoption(FccAttach, _("Save attachments in Fcc?")) == MUTT_NO)
          msg->content = msg->content->parts;
      }
    }

  full_fcc:
    if (msg->content)
    {
      /* update received time so that when storing to a mbox-style folder
       * the From_ line contains the current time instead of when the
       * message was first postponed.
       */
      msg->received = time(NULL);
      if (mutt_write_multiple_fcc(fcc, msg, NULL, 0, NULL, &finalpath) == -1)
      {
        /* Error writing FCC, we should abort sending.  */
        fcc_error = true;
      }
    }

    msg->content = tmpbody;

    if ((WithCrypto != 0) && save_sig)
    {
      /* cleanup the second signature structures */
      if (save_content->parts)
      {
        mutt_body_free(&save_content->parts->next);
        save_content->parts = NULL;
      }
      mutt_body_free(&save_content);

      /* restore old signature and attachments */
      msg->content->parts->next = save_sig;
      msg->content->parts->parts->next = save_parts;
    }
    else if ((WithCrypto != 0) && save_content)
    {
      /* destroy the new encrypted body. */
      mutt_body_free(&save_content);
    }
  }

  /* Don't attempt to send the message if the FCC failed.  Just pretend
   * the send failed as well so we give the user a chance to fix the
   * error.
   */
  if (fcc_error || (i = send_message(msg)) < 0)
  {
    if (!(flags & SENDBATCH))
    {
      if (!WithCrypto)
        ;
      else if ((msg->security & ENCRYPT) ||
               ((msg->security & SIGN) && msg->content->type == TYPEAPPLICATION))
      {
        mutt_body_free(&msg->content); /* destroy PGP data */
        msg->content = clear_content;  /* restore clear text. */
      }
      else if ((msg->security & SIGN) && msg->content->type == TYPEMULTIPART)
      {
        mutt_body_free(&msg->content->parts->next); /* destroy sig */
        msg->content = mutt_remove_multipart(msg->content);
      }

      msg->content = mutt_remove_multipart(msg->content);
      decode_descriptions(msg->content);
      mutt_unprepare_envelope(msg->env);
      FREE(&finalpath);
      goto main_loop;
    }
    else
    {
      puts(_("Could not send the message."));
      goto cleanup;
    }
  }
  else if (!OptNoCurses && !(flags & SENDMAILX))
  {
    mutt_message(i != 0 ? _("Sending in background.") :
                          (flags & SENDNEWS) ? _("Article posted.") : /* USE_NNTP */
                              _("Mail sent."));
#ifdef USE_NOTMUCH
    if (NmRecord)
      nm_record_message(ctx, finalpath, cur);
#endif
  }

  if ((WithCrypto != 0) && (msg->security & ENCRYPT))
    FREE(&pgpkeylist);

  if ((WithCrypto != 0) && free_clear_content)
    mutt_body_free(&clear_content);

  /* set 'replied' flag only if the user didn't change/remove
     In-Reply-To: and References: headers during edit */
  if (flags & SENDREPLY)
  {
    if (cur && ctx)
      mutt_set_flag(ctx, cur, MUTT_REPLIED, is_reply(cur, msg));
    else if (!(flags & SENDPOSTPONED) && ctx && ctx->tagged)
    {
      for (i = 0; i < ctx->msgcount; i++)
      {
        if (message_is_tagged(ctx, i))
        {
          mutt_set_flag(ctx, ctx->hdrs[i], MUTT_REPLIED, is_reply(ctx->hdrs[i], msg));
        }
      }
    }
  }

  rc = 0;

cleanup:

  if (flags & SENDPOSTPONED)
  {
    if (WithCrypto & APPLICATION_PGP)
    {
      FREE(&PgpSignAs);
      PgpSignAs = pgp_signas;
    }
    if (WithCrypto & APPLICATION_SMIME)
    {
      FREE(&SmimeSignAs);
      SmimeSignAs = smime_signas;
    }
  }

  mutt_file_fclose(&tempfp);
  if (!(flags & SENDNOFREEHEADER))
    mutt_header_free(&msg);

  FREE(&finalpath);
  return rc;
}<|MERGE_RESOLUTION|>--- conflicted
+++ resolved
@@ -1123,11 +1123,7 @@
   mutt_rfc822_write_header(tempfp, msg->env, msg->content, 0, !STAILQ_EMPTY(&msg->chain), 0);
 #endif
 #ifndef MIXMASTER
-<<<<<<< HEAD
   mutt_rfc822_write_header(tempfp, msg->env, msg->content, 0, 0, 0);
-=======
-  mutt_rfc822_write_header(tempfp, msg->env, msg->content, 0, false);
->>>>>>> c6825385
 #endif
 #ifdef USE_SMTP
   if (old_write_bcc)
