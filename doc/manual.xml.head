--- conflicted
+++ resolved
@@ -8928,7 +8928,6 @@
 
 </sect1>
 
-<<<<<<< HEAD
 <sect1 id="quasi-delete">
 	<title>Quasi-Delete Patch</title>
 	<subtitle>Mark emails that should be hidden, but not deleted</subtitle>
@@ -10328,314 +10327,311 @@
 </sect1>
 
 <sect1 id="sidebar">
-	<title>Sidebar Patch</title>
-	<subtitle>Overview of mailboxes</subtitle>
-
-	<sect2 id="sidebar-patch">
-		<title>Patch</title>
-
-		<para>
-			To check if Mutt supports <quote>Sidebar</quote>, look for
-			<quote>+USE_SIDEBAR</quote> in the mutt version.
-			See: <xref linkend="compile-time-features"/>.
-		</para>
-
-		<itemizedlist>
-			<title>Dependencies:</title>
-			<listitem><para>mutt-1.6.1</para></listitem>
-		</itemizedlist>
-
-		<para>This patch is part of the <ulink url="http://www.neomutt.org/">NeoMutt Project</ulink>.</para>
-	</sect2>
-
-	<sect2 id="sidebar-intro">
-		<title>Introduction</title>
-
-		<para>
-			The Sidebar shows a list of all your mailboxes.  The list can be
-			turned on and off, it can be themed and the list style can be
-			configured.
-		</para>
-
-		<para>
-			This part of the manual is a reference guide.
-			If you want a simple introduction with examples see the
-			<link linkend="intro-sidebar">Sidebar Howto</link>.
-			If you just want to get started, you could use the sample
-			<link linkend="sidebar-muttrc">Sidebar muttrc</link>.
-		</para>
-
-		<para>
-			This version of Sidebar is based on Terry Chan's
-			<ulink url="http://www.lunar-linux.org/mutt-sidebar/">2015-11-11 release</ulink>.
-			It contains many
-			<emphasis role="bold"><link linkend="intro-sidebar-features">new features</link></emphasis>,
-			lots of
-			<emphasis role="bold"><link linkend="intro-sidebar-bugfixes">bugfixes</link></emphasis>.
-		</para>
-	</sect2>
-
-	<sect2 id="sidebar-variables">
-		<title>Variables</title>
-
-		<table id="table-sidebar-variables">
-			<title>Sidebar Variables</title>
-			<tgroup cols="3">
-				<thead>
-					<row>
-						<entry>Name</entry>
-						<entry>Type</entry>
-						<entry>Default</entry>
-					</row>
-				</thead>
-				<tbody>
-					<row>
-						<entry><literal>sidebar_delim_chars</literal></entry>
-						<entry>string</entry>
-						<entry><literal>/.</literal></entry>
-					</row>
-					<row>
-						<entry><literal>sidebar_divider_char</literal></entry>
-						<entry>string</entry>
-						<entry><literal>|</literal></entry>
-					</row>
-					<row>
-						<entry><literal>sidebar_folder_indent</literal></entry>
-						<entry>boolean</entry>
-						<entry><literal>no</literal></entry>
-					</row>
-					<row>
-						<entry><literal>sidebar_format</literal></entry>
-						<entry>string</entry>
-						<entry><literal>%B%?F? [%F]?%* %?N?%N/?%S</literal></entry>
-					</row>
-					<row>
-						<entry><literal>sidebar_indent_string</literal></entry>
-						<entry>string</entry>
-						<entry><literal>&nbsp;&nbsp;</literal> (two spaces)</entry>
-					</row>
-					<row>
-						<entry><literal>sidebar_new_mail_only</literal></entry>
-						<entry>boolean</entry>
-						<entry><literal>no</literal></entry>
-					</row>
-					<row>
-						<entry><literal>sidebar_next_new_wrap</literal></entry>
-						<entry>boolean</entry>
-						<entry><literal>no</literal></entry>
-					</row>
-					<row>
-						<entry><literal>sidebar_refresh_time</literal></entry>
-						<entry>number</entry>
-						<entry><literal>60</literal></entry>
-					</row>
-					<row>
-						<entry><literal>sidebar_short_path</literal></entry>
-						<entry>boolean</entry>
-						<entry><literal>no</literal></entry>
-					</row>
-					<row>
-						<entry><literal>sidebar_sort_method</literal></entry>
-						<entry>enum</entry>
-						<entry><literal>SORT_ORDER</literal></entry>
-					</row>
-					<row>
-						<entry><literal>sidebar_visible</literal></entry>
-						<entry>boolean</entry>
-						<entry><literal>no</literal></entry>
-					</row>
-					<row>
-						<entry><literal>sidebar_whitelist</literal></entry>
-						<entry>list</entry>
-						<entry>(empty)</entry>
-					</row>
-					<row>
-						<entry><literal>sidebar_width</literal></entry>
-						<entry>number</entry>
-						<entry><literal>20</literal></entry>
-					</row>
-				</tbody>
-			</tgroup>
-		</table>
-	</sect2>
-
-	<sect2 id="sidebar-functions">
-		<title>Functions</title>
-
-		<para>
-			Sidebar adds the following functions to Mutt.
-			By default, none of them are bound to keys.
-		</para>
-
-		<table id="table-sidebar-functions">
-			<title>Sidebar Functions</title>
-			<tgroup cols="3">
-				<thead>
-					<row>
-						<entry>Menus</entry>
-						<entry>Function</entry>
-						<entry>Description</entry>
-					</row>
-				</thead>
-				<tbody>
-					<row>
-						<entry>index,pager</entry>
-						<entry><literal>&lt;sidebar-next&gt;</literal></entry>
-						<entry>Move the highlight to next mailbox</entry>
-					</row>
-					<row>
-						<entry>index,pager</entry>
-						<entry><literal>&lt;sidebar-next-new&gt;</literal></entry>
-						<entry>Move the highlight to next mailbox with new mail</entry>
-					</row>
-					<row>
-						<entry>index,pager</entry>
-						<entry><literal>&lt;sidebar-open&gt;</literal></entry>
-						<entry>Open highlighted mailbox</entry>
-					</row>
-					<row>
-						<entry>index,pager</entry>
-						<entry><literal>&lt;sidebar-page-down&gt;</literal></entry>
-						<entry>Scroll the Sidebar down 1 page</entry>
-					</row>
-					<row>
-						<entry>index,pager</entry>
-						<entry><literal>&lt;sidebar-page-up&gt;</literal></entry>
-						<entry>Scroll the Sidebar up 1 page</entry>
-					</row>
-					<row>
-						<entry>index,pager</entry>
-						<entry><literal>&lt;sidebar-prev&gt;</literal></entry>
-						<entry>Move the highlight to previous mailbox</entry>
-					</row>
-					<row>
-						<entry>index,pager</entry>
-						<entry><literal>&lt;sidebar-prev-new&gt;</literal></entry>
-						<entry>Move the highlight to previous mailbox with new mail</entry>
-					</row>
-					<row>
-						<entry>index,pager</entry>
-						<entry><literal>&lt;sidebar-toggle-visible&gt;</literal></entry>
-						<entry>Make the Sidebar (in)visible</entry>
-					</row>
-				</tbody>
-			</tgroup>
-		</table>
-	</sect2>
-
-	<sect2 id="sidebar-commands">
-		<title>Commands</title>
-		<cmdsynopsis>
-			<command>sidebar_whitelist</command>
-			<arg choice="plain">
-				<replaceable class="parameter">mailbox</replaceable>
-			</arg>
-			<arg choice="opt" rep="repeat">
-				<replaceable class="parameter">mailbox</replaceable>
-			</arg>
-		</cmdsynopsis>
-	</sect2>
-
-	<sect2 id="sidebar-colors">
-		<title>Colors</title>
-
-		<table id="table-sidebar-colors">
-			<title>Sidebar Colors</title>
-			<tgroup cols="3">
-				<thead>
-					<row>
-						<entry>Name</entry>
-						<entry>Default Color</entry>
-						<entry>Description</entry>
-					</row>
-				</thead>
-				<tbody>
-					<row>
-						<entry><literal>sidebar_divider</literal></entry>
-						<entry>default</entry>
-						<entry>The dividing line between the Sidebar and the Index/Pager panels</entry>
-					</row>
-					<row>
-						<entry><literal>sidebar_flagged</literal></entry>
-						<entry>default</entry>
-						<entry>Mailboxes containing flagged mail</entry>
-					</row>
-					<row>
-						<entry><literal>sidebar_highlight</literal></entry>
-						<entry>underline</entry>
-						<entry>Cursor to select a mailbox</entry>
-					</row>
-					<row>
-						<entry><literal>sidebar_indicator</literal></entry>
-						<entry>mutt <literal>indicator</literal></entry>
-						<entry>The mailbox open in the Index panel</entry>
-					</row>
-					<row>
-						<entry><literal>sidebar_new</literal></entry>
-						<entry>default</entry>
-						<entry>Mailboxes containing new mail</entry>
-					</row>
-					<row>
-						<entry><literal>sidebar_spoolfile</literal></entry>
-						<entry>default</entry>
-						<entry>Mailbox that receives incoming mail</entry>
-					</row>
-				</tbody>
-			</tgroup>
-		</table>
-
-		If the <literal>sidebar_indicator</literal> color isn't set, then the default Mutt
-		indicator color will be used (the color used in the index panel).
-	</sect2>
-
-	<sect2 id="sidebar-sort">
-		<title>Sort</title>
-
-		<table id="table-sidebar-sort">
-			<title>Sidebar Sort</title>
-			<tgroup cols="2">
-				<thead>
-					<row>
-						<entry>Sort</entry>
-						<entry>Description</entry>
-					</row>
-				</thead>
-				<tbody>
-					<row>
-						<entry><literal>alpha</literal></entry>
-						<entry>Alphabetically by path</entry>
-					</row>
-					<row>
-						<entry><literal>count</literal></entry>
-						<entry>Total number of messages</entry>
-					</row>
-					<row>
-						<entry><literal>flagged</literal></entry>
-						<entry>Number of flagged messages</entry>
-					</row>
-					<row>
-						<entry><literal>name</literal></entry>
-						<entry>Alphabetically by path</entry>
-					</row>
-					<row>
-						<entry><literal>new</literal></entry>
-						<entry>Number of new messages</entry>
-					</row>
-					<row>
-						<entry><literal>path</literal></entry>
-						<entry>Alphabetically by path</entry>
-					</row>
-					<row>
-						<entry><literal>unsorted</literal></entry>
-						<entry>Do not resort the paths</entry>
-					</row>
-				</tbody>
-			</tgroup>
-		</table>
-	</sect2>
-
-	<sect2 id="sidebar-muttrc">
-		<title>Muttrc</title>
+  <title>Sidebar Patch</title>
+  <subtitle>Overview of mailboxes</subtitle>
+
+  <sect2 id="sidebar-patch">
+    <title>Patch</title>
+
+    <para>
+      To check if Mutt supports <quote>Sidebar</quote>, look for
+      <quote>+USE_SIDEBAR</quote> in the mutt version.
+      See: <xref linkend="compile-time-features"/>.
+    </para>
+
+    <itemizedlist>
+      <title>Dependencies:</title>
+      <listitem><para>mutt-1.6.1</para></listitem>
+    </itemizedlist>
+
+    <para>This patch is part of the <ulink url="http://www.neomutt.org/">NeoMutt Project</ulink>.</para>
+  </sect2>
+
+  <sect2 id="sidebar-intro">
+    <title>Introduction</title>
+
+    <para>
+      The Sidebar shows a list of all your mailboxes.  The list can be
+      turned on and off, it can be themed and the list style can be
+      configured.
+    </para>
+
+    <para>
+      This part of the manual is a reference guide.
+      If you want a simple introduction with examples see the
+      <link linkend="intro-sidebar">Sidebar Howto</link>.
+      If you just want to get started, you could use the sample
+      <link linkend="sidebar-muttrc">Sidebar muttrc</link>.
+    </para>
+
+    <para>
+      This version of Sidebar is based on Terry Chan's
+      <ulink url="http://www.lunar-linux.org/mutt-sidebar/">2015-11-11 release</ulink>.
+      It contains many
+      <emphasis role="bold"><link linkend="intro-sidebar-features">new features</link></emphasis>,
+      lots of
+      <emphasis role="bold"><link linkend="intro-sidebar-bugfixes">bugfixes</link></emphasis>.
+    </para>
+  </sect2>
+
+  <sect2 id="sidebar-variables">
+    <title>Variables</title>
+
+    <table id="table-sidebar-variables">
+      <title>Sidebar Variables</title>
+      <tgroup cols="3">
+	<thead>
+	  <row>
+	    <entry>Name</entry>
+	    <entry>Type</entry>
+	    <entry>Default</entry>
+	  </row>
+	</thead>
+	<tbody>
+	  <row>
+	    <entry><literal>sidebar_delim_chars</literal></entry>
+	    <entry>string</entry>
+	    <entry><literal>/.</literal></entry>
+	  </row>
+	  <row>
+	    <entry><literal>sidebar_divider_char</literal></entry>
+	    <entry>string</entry>
+	    <entry><literal>|</literal></entry>
+	  </row>
+	  <row>
+	    <entry><literal>sidebar_folder_indent</literal></entry>
+	    <entry>boolean</entry>
+	    <entry><literal>no</literal></entry>
+	  </row>
+	  <row>
+	    <entry><literal>sidebar_format</literal></entry>
+	    <entry>string</entry>
+	    <entry><literal>%B%*  %n</literal></entry>
+	  </row>
+	  <row>
+	    <entry><literal>sidebar_indent_string</literal></entry>
+	    <entry>string</entry>
+	    <entry><literal>&nbsp;&nbsp;</literal> (two spaces)</entry>
+	  </row>
+	  <row>
+	    <entry><literal>sidebar_new_mail_only</literal></entry>
+	    <entry>boolean</entry>
+	    <entry><literal>no</literal></entry>
+	  </row>
+	  <row>
+	    <entry><literal>sidebar_next_new_wrap</literal></entry>
+	    <entry>boolean</entry>
+	    <entry><literal>no</literal></entry>
+	  </row>
+	  <row>
+	    <entry><literal>sidebar_short_path</literal></entry>
+	    <entry>boolean</entry>
+	    <entry><literal>no</literal></entry>
+	  </row>
+	  <row>
+	    <entry><literal>sidebar_sort_method</literal></entry>
+	    <entry>enum</entry>
+	    <entry><literal>unsorted</literal></entry>
+	  </row>
+	  <row>
+	    <entry><literal>sidebar_visible</literal></entry>
+	    <entry>boolean</entry>
+	    <entry><literal>no</literal></entry>
+	  </row>
+	  <row>
+	    <entry><literal>sidebar_whitelist</literal></entry>
+	    <entry>list</entry>
+	    <entry>(empty)</entry>
+	  </row>
+	  <row>
+	    <entry><literal>sidebar_width</literal></entry>
+	    <entry>number</entry>
+	    <entry><literal>20</literal></entry>
+	  </row>
+	</tbody>
+      </tgroup>
+    </table>
+  </sect2>
+
+  <sect2 id="sidebar-functions">
+    <title>Functions</title>
+
+    <para>
+      Sidebar adds the following functions to Mutt.
+      By default, none of them are bound to keys.
+    </para>
+
+    <table id="table-sidebar-functions">
+      <title>Sidebar Functions</title>
+      <tgroup cols="3">
+        <thead>
+          <row>
+            <entry>Menus</entry>
+            <entry>Function</entry>
+            <entry>Description</entry>
+          </row>
+        </thead>
+        <tbody>
+          <row>
+            <entry>index,pager</entry>
+            <entry><literal>&lt;sidebar-next&gt;</literal></entry>
+            <entry>Move the highlight to next mailbox</entry>
+          </row>
+          <row>
+            <entry>index,pager</entry>
+            <entry><literal>&lt;sidebar-next-new&gt;</literal></entry>
+            <entry>Move the highlight to next mailbox with new mail</entry>
+          </row>
+          <row>
+            <entry>index,pager</entry>
+            <entry><literal>&lt;sidebar-open&gt;</literal></entry>
+            <entry>Open highlighted mailbox</entry>
+          </row>
+          <row>
+            <entry>index,pager</entry>
+            <entry><literal>&lt;sidebar-page-down&gt;</literal></entry>
+            <entry>Scroll the Sidebar down 1 page</entry>
+          </row>
+          <row>
+            <entry>index,pager</entry>
+            <entry><literal>&lt;sidebar-page-up&gt;</literal></entry>
+            <entry>Scroll the Sidebar up 1 page</entry>
+          </row>
+          <row>
+            <entry>index,pager</entry>
+            <entry><literal>&lt;sidebar-prev&gt;</literal></entry>
+            <entry>Move the highlight to previous mailbox</entry>
+          </row>
+          <row>
+            <entry>index,pager</entry>
+            <entry><literal>&lt;sidebar-prev-new&gt;</literal></entry>
+            <entry>Move the highlight to previous mailbox with new mail</entry>
+          </row>
+          <row>
+            <entry>index,pager</entry>
+            <entry><literal>&lt;sidebar-toggle-visible&gt;</literal></entry>
+            <entry>Make the Sidebar (in)visible</entry>
+          </row>
+        </tbody>
+      </tgroup>
+    </table>
+  </sect2>
+
+  <sect2 id="sidebar-commands">
+    <title>Commands</title>
+    <cmdsynopsis>
+      <command>sidebar_whitelist<anchor id="sidebar-whitelist"/></command>
+      <arg choice="plain">
+        <replaceable class="parameter">mailbox</replaceable>
+      </arg>
+      <arg choice="opt" rep="repeat">
+        <replaceable class="parameter">mailbox</replaceable>
+      </arg>
+    </cmdsynopsis>
+  </sect2>
+
+  <sect2 id="sidebar-colors">
+    <title>Colors</title>
+
+    <table id="table-sidebar-colors">
+      <title>Sidebar Colors</title>
+      <tgroup cols="3">
+        <thead>
+          <row>
+            <entry>Name</entry>
+            <entry>Default Color</entry>
+            <entry>Description</entry>
+          </row>
+        </thead>
+        <tbody>
+          <row>
+            <entry><literal>sidebar_divider</literal></entry>
+            <entry>default</entry>
+            <entry>The dividing line between the Sidebar and the Index/Pager panels</entry>
+          </row>
+          <row>
+            <entry><literal>sidebar_flagged</literal></entry>
+            <entry>default</entry>
+            <entry>Mailboxes containing flagged mail</entry>
+          </row>
+          <row>
+            <entry><literal>sidebar_highlight</literal></entry>
+            <entry>underline</entry>
+            <entry>Cursor to select a mailbox</entry>
+          </row>
+          <row>
+            <entry><literal>sidebar_indicator</literal></entry>
+            <entry>mutt <literal>indicator</literal></entry>
+            <entry>The mailbox open in the Index panel</entry>
+          </row>
+          <row>
+            <entry><literal>sidebar_new</literal></entry>
+            <entry>default</entry>
+            <entry>Mailboxes containing new mail</entry>
+          </row>
+          <row>
+            <entry><literal>sidebar_spoolfile</literal></entry>
+            <entry>default</entry>
+            <entry>Mailbox that receives incoming mail</entry>
+          </row>
+        </tbody>
+      </tgroup>
+    </table>
+
+    <para>
+    If the <literal>sidebar_indicator</literal> color isn't set, then the default Mutt
+    indicator color will be used (the color used in the index panel).
+    </para>
+  </sect2>
+
+  <sect2 id="sidebar-sort">
+    <title>Sort</title>
+
+    <table id="table-sidebar-sort">
+      <title>Sidebar Sort</title>
+      <tgroup cols="2">
+        <thead>
+          <row>
+            <entry>Sort</entry>
+            <entry>Description</entry>
+          </row>
+        </thead>
+        <tbody>
+          <row>
+            <entry><literal>alpha</literal></entry>
+            <entry>Alphabetically by path</entry>
+          </row>
+          <row>
+            <entry><literal>count</literal></entry>
+            <entry>Total number of messages</entry>
+          </row>
+          <row>
+            <entry><literal>flagged</literal></entry>
+            <entry>Number of flagged messages</entry>
+          </row>
+          <row>
+            <entry><literal>name</literal></entry>
+            <entry>Alphabetically by path</entry>
+          </row>
+          <row>
+            <entry><literal>new</literal></entry>
+            <entry>Number of new messages</entry>
+          </row>
+          <row>
+            <entry><literal>path</literal></entry>
+            <entry>Alphabetically by path</entry>
+          </row>
+          <row>
+            <entry><literal>unsorted</literal></entry>
+            <entry>Do not resort the paths</entry>
+          </row>
+        </tbody>
+      </tgroup>
+    </table>
+  </sect2>
+
+  <sect2 id="sidebar-muttrc">
+    <title>Muttrc</title>
 <screen>
 <emphasis role="comment"># This is a complete list of sidebar-related configuration.
  
@@ -10754,40 +10750,40 @@
  
 # vim: syntax=muttrc</emphasis>
 </screen>
-	</sect2>
-
-	<sect2 id="sidebar-see-also">
-		<title>See Also</title>
-
-		<itemizedlist>
-			<listitem><para><link linkend="regexp">Regular Expressions</link></para></listitem>
-			<listitem><para><link linkend="patterns">Patterns</link></para></listitem>
-			<listitem><para><link linkend="color">Color command</link></para></listitem>
-			<listitem><para><link linkend="notmuch">notmuch patch</link></para></listitem>
-		</itemizedlist>
-	</sect2>
-
-	<sect2 id="sidebar-known-bugs">
-		<title>Known Bugs</title>
-		Unsorted isn't
-	</sect2>
-
-	<sect2 id="sidebar-credits">
-		<title>Credits</title>
-		<itemizedlist>
-		<listitem><para>Justin Hibbits <email>jrh29@po.cwru.edu</email></para></listitem>
-		<listitem><para>Thomer M. Gil <email>mutt@thomer.com</email></para></listitem>
-		<listitem><para>David Sterba <email>dsterba@suse.cz</email></para></listitem>
-		<listitem><para>Evgeni Golov <email>evgeni@debian.org</email></para></listitem>
-		<listitem><para>Fabian Groffen <email>grobian@gentoo.org</email></para></listitem>
-		<listitem><para>Jason DeTiberus <email>jdetiber@redhat.com</email></para></listitem>
-		<listitem><para>Stefan Assmann <email>sassmann@kpanic.de</email></para></listitem>
-		<listitem><para>Steve Kemp <email>steve@steve.org.uk</email></para></listitem>
-		<listitem><para>Terry Chan <email>tchan@lunar-linux.org</email></para></listitem>
-		<listitem><para>Tyler Earnest <email>tylere@rne.st</email></para></listitem>
-		<listitem><para>Richard Russon <email>rich@flatcap.org</email></para></listitem>
-		</itemizedlist>
-	</sect2>
+  </sect2>
+
+  <sect2 id="sidebar-see-also">
+    <title>See Also</title>
+
+    <itemizedlist>
+      <listitem><para><link linkend="regexp">Regular Expressions</link></para></listitem>
+      <listitem><para><link linkend="patterns">Patterns</link></para></listitem>
+      <listitem><para><link linkend="color">Color command</link></para></listitem>
+      <listitem><para><link linkend="notmuch">notmuch patch</link></para></listitem>
+    </itemizedlist>
+  </sect2>
+
+  <sect2 id="sidebar-known-bugs">
+    <title>Known Bugs</title>
+    Unsorted isn't
+  </sect2>
+
+  <sect2 id="sidebar-credits">
+    <title>Credits</title>
+    <itemizedlist>
+    <listitem><para>Justin Hibbits <email>jrh29@po.cwru.edu</email></para></listitem>
+    <listitem><para>Thomer M. Gil <email>mutt@thomer.com</email></para></listitem>
+    <listitem><para>David Sterba <email>dsterba@suse.cz</email></para></listitem>
+    <listitem><para>Evgeni Golov <email>evgeni@debian.org</email></para></listitem>
+    <listitem><para>Fabian Groffen <email>grobian@gentoo.org</email></para></listitem>
+    <listitem><para>Jason DeTiberus <email>jdetiber@redhat.com</email></para></listitem>
+    <listitem><para>Stefan Assmann <email>sassmann@kpanic.de</email></para></listitem>
+    <listitem><para>Steve Kemp <email>steve@steve.org.uk</email></para></listitem>
+    <listitem><para>Terry Chan <email>tchan@lunar-linux.org</email></para></listitem>
+    <listitem><para>Tyler Earnest <email>tylere@rne.st</email></para></listitem>
+    <listitem><para>Richard Russon <email>rich@flatcap.org</email></para></listitem>
+    </itemizedlist>
+  </sect2>
 </sect1>
 
 <sect1 id="ifdef">
@@ -12561,466 +12557,6 @@
 		<listitem><para>Richard Russon <email>rich@flatcap.org</email></para></listitem>
 		</itemizedlist>
 	</sect2>
-=======
-<sect1 id="sidebar">
-  <title>Sidebar Patch</title>
-  <subtitle>Overview of mailboxes</subtitle>
-
-  <sect2 id="sidebar-patch">
-    <title>Patch</title>
-
-    <para>
-      To check if Mutt supports <quote>Sidebar</quote>, look for
-      <quote>+USE_SIDEBAR</quote> in the mutt version.
-      See: <xref linkend="compile-time-features"/>.
-    </para>
-
-    <itemizedlist>
-      <title>Dependencies:</title>
-      <listitem><para>mutt-1.6.1</para></listitem>
-    </itemizedlist>
-
-    <para>This patch is part of the <ulink url="http://www.neomutt.org/">NeoMutt Project</ulink>.</para>
-  </sect2>
-
-  <sect2 id="sidebar-intro">
-    <title>Introduction</title>
-
-    <para>
-      The Sidebar shows a list of all your mailboxes.  The list can be
-      turned on and off, it can be themed and the list style can be
-      configured.
-    </para>
-
-    <para>
-      This part of the manual is a reference guide.
-      If you want a simple introduction with examples see the
-      <link linkend="intro-sidebar">Sidebar Howto</link>.
-      If you just want to get started, you could use the sample
-      <link linkend="sidebar-muttrc">Sidebar muttrc</link>.
-    </para>
-
-    <para>
-      This version of Sidebar is based on Terry Chan's
-      <ulink url="http://www.lunar-linux.org/mutt-sidebar/">2015-11-11 release</ulink>.
-      It contains many
-      <emphasis role="bold"><link linkend="intro-sidebar-features">new features</link></emphasis>,
-      lots of
-      <emphasis role="bold"><link linkend="intro-sidebar-bugfixes">bugfixes</link></emphasis>.
-    </para>
-  </sect2>
-
-  <sect2 id="sidebar-variables">
-    <title>Variables</title>
-
-    <table id="table-sidebar-variables">
-      <title>Sidebar Variables</title>
-      <tgroup cols="3">
-	<thead>
-	  <row>
-	    <entry>Name</entry>
-	    <entry>Type</entry>
-	    <entry>Default</entry>
-	  </row>
-	</thead>
-	<tbody>
-	  <row>
-	    <entry><literal>sidebar_delim_chars</literal></entry>
-	    <entry>string</entry>
-	    <entry><literal>/.</literal></entry>
-	  </row>
-	  <row>
-	    <entry><literal>sidebar_divider_char</literal></entry>
-	    <entry>string</entry>
-	    <entry><literal>|</literal></entry>
-	  </row>
-	  <row>
-	    <entry><literal>sidebar_folder_indent</literal></entry>
-	    <entry>boolean</entry>
-	    <entry><literal>no</literal></entry>
-	  </row>
-	  <row>
-	    <entry><literal>sidebar_format</literal></entry>
-	    <entry>string</entry>
-	    <entry><literal>%B%*  %n</literal></entry>
-	  </row>
-	  <row>
-	    <entry><literal>sidebar_indent_string</literal></entry>
-	    <entry>string</entry>
-	    <entry><literal>&nbsp;&nbsp;</literal> (two spaces)</entry>
-	  </row>
-	  <row>
-	    <entry><literal>sidebar_new_mail_only</literal></entry>
-	    <entry>boolean</entry>
-	    <entry><literal>no</literal></entry>
-	  </row>
-	  <row>
-	    <entry><literal>sidebar_next_new_wrap</literal></entry>
-	    <entry>boolean</entry>
-	    <entry><literal>no</literal></entry>
-	  </row>
-	  <row>
-	    <entry><literal>sidebar_short_path</literal></entry>
-	    <entry>boolean</entry>
-	    <entry><literal>no</literal></entry>
-	  </row>
-	  <row>
-	    <entry><literal>sidebar_sort_method</literal></entry>
-	    <entry>enum</entry>
-	    <entry><literal>unsorted</literal></entry>
-	  </row>
-	  <row>
-	    <entry><literal>sidebar_visible</literal></entry>
-	    <entry>boolean</entry>
-	    <entry><literal>no</literal></entry>
-	  </row>
-	  <row>
-	    <entry><literal>sidebar_whitelist</literal></entry>
-	    <entry>list</entry>
-	    <entry>(empty)</entry>
-	  </row>
-	  <row>
-	    <entry><literal>sidebar_width</literal></entry>
-	    <entry>number</entry>
-	    <entry><literal>20</literal></entry>
-	  </row>
-	</tbody>
-      </tgroup>
-    </table>
-  </sect2>
-
-  <sect2 id="sidebar-functions">
-    <title>Functions</title>
-
-    <para>
-      Sidebar adds the following functions to Mutt.
-      By default, none of them are bound to keys.
-    </para>
-
-    <table id="table-sidebar-functions">
-      <title>Sidebar Functions</title>
-      <tgroup cols="3">
-        <thead>
-          <row>
-            <entry>Menus</entry>
-            <entry>Function</entry>
-            <entry>Description</entry>
-          </row>
-        </thead>
-        <tbody>
-          <row>
-            <entry>index,pager</entry>
-            <entry><literal>&lt;sidebar-next&gt;</literal></entry>
-            <entry>Move the highlight to next mailbox</entry>
-          </row>
-          <row>
-            <entry>index,pager</entry>
-            <entry><literal>&lt;sidebar-next-new&gt;</literal></entry>
-            <entry>Move the highlight to next mailbox with new mail</entry>
-          </row>
-          <row>
-            <entry>index,pager</entry>
-            <entry><literal>&lt;sidebar-open&gt;</literal></entry>
-            <entry>Open highlighted mailbox</entry>
-          </row>
-          <row>
-            <entry>index,pager</entry>
-            <entry><literal>&lt;sidebar-page-down&gt;</literal></entry>
-            <entry>Scroll the Sidebar down 1 page</entry>
-          </row>
-          <row>
-            <entry>index,pager</entry>
-            <entry><literal>&lt;sidebar-page-up&gt;</literal></entry>
-            <entry>Scroll the Sidebar up 1 page</entry>
-          </row>
-          <row>
-            <entry>index,pager</entry>
-            <entry><literal>&lt;sidebar-prev&gt;</literal></entry>
-            <entry>Move the highlight to previous mailbox</entry>
-          </row>
-          <row>
-            <entry>index,pager</entry>
-            <entry><literal>&lt;sidebar-prev-new&gt;</literal></entry>
-            <entry>Move the highlight to previous mailbox with new mail</entry>
-          </row>
-          <row>
-            <entry>index,pager</entry>
-            <entry><literal>&lt;sidebar-toggle-visible&gt;</literal></entry>
-            <entry>Make the Sidebar (in)visible</entry>
-          </row>
-        </tbody>
-      </tgroup>
-    </table>
-  </sect2>
-
-  <sect2 id="sidebar-commands">
-    <title>Commands</title>
-    <cmdsynopsis>
-      <command>sidebar_whitelist<anchor id="sidebar-whitelist"/></command>
-      <arg choice="plain">
-        <replaceable class="parameter">mailbox</replaceable>
-      </arg>
-      <arg choice="opt" rep="repeat">
-        <replaceable class="parameter">mailbox</replaceable>
-      </arg>
-    </cmdsynopsis>
-  </sect2>
-
-  <sect2 id="sidebar-colors">
-    <title>Colors</title>
-
-    <table id="table-sidebar-colors">
-      <title>Sidebar Colors</title>
-      <tgroup cols="3">
-        <thead>
-          <row>
-            <entry>Name</entry>
-            <entry>Default Color</entry>
-            <entry>Description</entry>
-          </row>
-        </thead>
-        <tbody>
-          <row>
-            <entry><literal>sidebar_divider</literal></entry>
-            <entry>default</entry>
-            <entry>The dividing line between the Sidebar and the Index/Pager panels</entry>
-          </row>
-          <row>
-            <entry><literal>sidebar_flagged</literal></entry>
-            <entry>default</entry>
-            <entry>Mailboxes containing flagged mail</entry>
-          </row>
-          <row>
-            <entry><literal>sidebar_highlight</literal></entry>
-            <entry>underline</entry>
-            <entry>Cursor to select a mailbox</entry>
-          </row>
-          <row>
-            <entry><literal>sidebar_indicator</literal></entry>
-            <entry>mutt <literal>indicator</literal></entry>
-            <entry>The mailbox open in the Index panel</entry>
-          </row>
-          <row>
-            <entry><literal>sidebar_new</literal></entry>
-            <entry>default</entry>
-            <entry>Mailboxes containing new mail</entry>
-          </row>
-          <row>
-            <entry><literal>sidebar_spoolfile</literal></entry>
-            <entry>default</entry>
-            <entry>Mailbox that receives incoming mail</entry>
-          </row>
-        </tbody>
-      </tgroup>
-    </table>
-
-    <para>
-    If the <literal>sidebar_indicator</literal> color isn't set, then the default Mutt
-    indicator color will be used (the color used in the index panel).
-    </para>
-  </sect2>
-
-  <sect2 id="sidebar-sort">
-    <title>Sort</title>
-
-    <table id="table-sidebar-sort">
-      <title>Sidebar Sort</title>
-      <tgroup cols="2">
-        <thead>
-          <row>
-            <entry>Sort</entry>
-            <entry>Description</entry>
-          </row>
-        </thead>
-        <tbody>
-          <row>
-            <entry><literal>alpha</literal></entry>
-            <entry>Alphabetically by path</entry>
-          </row>
-          <row>
-            <entry><literal>count</literal></entry>
-            <entry>Total number of messages</entry>
-          </row>
-          <row>
-            <entry><literal>flagged</literal></entry>
-            <entry>Number of flagged messages</entry>
-          </row>
-          <row>
-            <entry><literal>name</literal></entry>
-            <entry>Alphabetically by path</entry>
-          </row>
-          <row>
-            <entry><literal>new</literal></entry>
-            <entry>Number of new messages</entry>
-          </row>
-          <row>
-            <entry><literal>path</literal></entry>
-            <entry>Alphabetically by path</entry>
-          </row>
-          <row>
-            <entry><literal>unsorted</literal></entry>
-            <entry>Do not resort the paths</entry>
-          </row>
-        </tbody>
-      </tgroup>
-    </table>
-  </sect2>
-
-  <sect2 id="sidebar-muttrc">
-    <title>Muttrc</title>
-<screen>
-<emphasis role="comment"># This is a complete list of sidebar-related configuration.
- 
-# --------------------------------------------------------------------------
-# VARIABLES - shown with their default values
-# --------------------------------------------------------------------------
- 
-# Should the Sidebar be shown?</emphasis>
-set sidebar_visible = no
- 
-<emphasis role="comment"># How wide should the Sidebar be in screen columns?
-# Note: Some characters, e.g. Chinese, take up two columns each.</emphasis>
-set sidebar_width = 20
- 
-<emphasis role="comment"># Should the mailbox paths be abbreviated?</emphasis>
-set sidebar_short_path = no
- 
-<emphasis role="comment"># When abbreviating mailbox path names, use any of these characters as path
-# separators.  Only the part after the last separators will be shown.
-# For file folders '/' is good.  For IMAP folders, often '.' is useful.</emphasis>
-set sidebar_delim_chars = '/.'
- 
-<emphasis role="comment"># If the mailbox path is abbreviated, should it be indented?</emphasis>
-set sidebar_folder_indent = no
- 
-<emphasis role="comment"># Indent mailbox paths with this string.</emphasis>
-set sidebar_indent_string = '  '
- 
-<emphasis role="comment"># Make the Sidebar only display mailboxes that contain new, or flagged,
-# mail.</emphasis>
-set sidebar_new_mail_only = no
- 
-<emphasis role="comment"># Any mailboxes that are whitelisted will always be visible, even if the
-# sidebar_new_mail_only option is enabled.</emphasis>
-sidebar_whitelist '/home/user/mailbox1'
-sidebar_whitelist '/home/user/mailbox2'
- 
-<emphasis role="comment"># When searching for mailboxes containing new mail, should the search wrap
-# around when it reaches the end of the list?</emphasis>
-set sidebar_next_new_wrap = no
- 
-<emphasis role="comment"># The character to use as the divider between the Sidebar and the other Mutt
-# panels.
-# Note: Only the first character of this string is used.</emphasis>
-set sidebar_divider_char = '|'
- 
-<emphasis role="comment"># Display the Sidebar mailboxes using this format string.</emphasis>
-set sidebar_format = '%B%?F? [%F]?%* %?N?%N/?%S'
- 
-<emphasis role="comment"># Sidebar will not refresh its list of mailboxes any more frequently than
-# this number of seconds.  This will help reduce disk/network traffic.</emphasis>
-set sidebar_refresh_time = 60
- 
-<emphasis role="comment"># Sort the mailboxes in the Sidebar using this method:
-#       count    - total number of messages
-#       flagged  - number of flagged messages
-#       new      - number of new messages
-#       path     - mailbox path
-#       unsorted - do not sort the mailboxes</emphasis>
-set sidebar_sort_method = 'unsorted'
- 
-<emphasis role="comment"># --------------------------------------------------------------------------
-# FUNCTIONS - shown with an example mapping
-# --------------------------------------------------------------------------
- 
-# Move the highlight to the previous mailbox</emphasis>
-bind index,pager \Cp sidebar-prev
- 
-<emphasis role="comment"># Move the highlight to the next mailbox</emphasis>
-bind index,pager \Cn sidebar-next
- 
-<emphasis role="comment"># Open the highlighted mailbox</emphasis>
-bind index,pager \Co sidebar-open
- 
-<emphasis role="comment"># Move the highlight to the previous page
-# This is useful if you have a LOT of mailboxes.</emphasis>
-bind index,pager &lt;F3&gt; sidebar-page-up
- 
-<emphasis role="comment"># Move the highlight to the next page
-# This is useful if you have a LOT of mailboxes.</emphasis>
-bind index,pager &lt;F4&gt; sidebar-page-down
- 
-<emphasis role="comment"># Move the highlight to the previous mailbox containing new, or flagged,
-# mail.</emphasis>
-bind index,pager &lt;F5&gt; sidebar-prev-new
- 
-<emphasis role="comment"># Move the highlight to the next mailbox containing new, or flagged, mail.</emphasis>
-bind index,pager &lt;F6&gt; sidebar-next-new
- 
-<emphasis role="comment"># Toggle the visibility of the Sidebar.</emphasis>
-bind index,pager B sidebar-toggle-visible
- 
-<emphasis role="comment"># --------------------------------------------------------------------------
-# COLORS - some unpleasant examples are given
-# --------------------------------------------------------------------------
-# Note: All color operations are of the form:
-#       color OBJECT FOREGROUND BACKGROUND
- 
-# Color of the current, open, mailbox
-# Note: This is a general Mutt option which colors all selected items.</emphasis>
-color indicator cyan black
- 
-<emphasis role="comment"># Color of the highlighted, but not open, mailbox.</emphasis>
-color sidebar_highlight black color8
- 
-<emphasis role="comment"># Color of the divider separating the Sidebar from Mutt panels</emphasis>
-color sidebar_divider color8 black
- 
-<emphasis role="comment"># Color to give mailboxes containing flagged mail</emphasis>
-color sidebar_flagged red black
- 
-<emphasis role="comment"># Color to give mailboxes containing new mail</emphasis>
-color sidebar_new green black
- 
-<emphasis role="comment"># --------------------------------------------------------------------------
- 
-# vim: syntax=muttrc</emphasis>
-</screen>
-  </sect2>
-
-  <sect2 id="sidebar-see-also">
-    <title>See Also</title>
-
-    <itemizedlist>
-      <listitem><para><link linkend="regexp">Regular Expressions</link></para></listitem>
-      <listitem><para><link linkend="patterns">Patterns</link></para></listitem>
-      <listitem><para><link linkend="color">Color command</link></para></listitem>
-      <listitem><para><link linkend="notmuch">notmuch patch</link></para></listitem>
-    </itemizedlist>
-  </sect2>
-
-  <sect2 id="sidebar-known-bugs">
-    <title>Known Bugs</title>
-    Unsorted isn't
-  </sect2>
-
-  <sect2 id="sidebar-credits">
-    <title>Credits</title>
-    <itemizedlist>
-    <listitem><para>Justin Hibbits <email>jrh29@po.cwru.edu</email></para></listitem>
-    <listitem><para>Thomer M. Gil <email>mutt@thomer.com</email></para></listitem>
-    <listitem><para>David Sterba <email>dsterba@suse.cz</email></para></listitem>
-    <listitem><para>Evgeni Golov <email>evgeni@debian.org</email></para></listitem>
-    <listitem><para>Fabian Groffen <email>grobian@gentoo.org</email></para></listitem>
-    <listitem><para>Jason DeTiberus <email>jdetiber@redhat.com</email></para></listitem>
-    <listitem><para>Stefan Assmann <email>sassmann@kpanic.de</email></para></listitem>
-    <listitem><para>Steve Kemp <email>steve@steve.org.uk</email></para></listitem>
-    <listitem><para>Terry Chan <email>tchan@lunar-linux.org</email></para></listitem>
-    <listitem><para>Tyler Earnest <email>tylere@rne.st</email></para></listitem>
-    <listitem><para>Richard Russon <email>rich@flatcap.org</email></para></listitem>
-    </itemizedlist>
-  </sect2>
->>>>>>> 634c2bca
 </sect1>
 
 </chapter>
